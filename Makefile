--- conflicted
+++ resolved
@@ -1,10 +1,5 @@
-<<<<<<< HEAD
-GOLANG_CI_VERSION = "v1.24.0"
-GOLANG_CI_VERSION_SHORT = "1.24.0"
-=======
 GOLANG_CI_VERSION = "v1.27.0"
 GOLANG_CI_VERSION_SHORT = "1.27.0"
->>>>>>> 2a469003
 HAS_GOLANG_CI_LINT := $(shell command -v /tmp/ci/golangci-lint;)
 INSTALLED_VERSION := $(shell command -v /tmp/ci/golangci-lint version;)
 HAS_CORRECT_VERSION := $(shell command -v if [[ $(INSTALLED_VERSION) == *$(GOLANG_CI_VERSION_SHORT)* ]]; echo "OK" fi)
