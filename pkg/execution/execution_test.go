--- conflicted
+++ resolved
@@ -255,7 +255,7 @@
 														Value: []byte(graphQL2.URL + "/graphql"),
 													},
 													&datasource.StaticVariableArgument{
-														Name:  literal.QUERY,
+														Name: literal.QUERY,
 														Value: []byte(`query q1($id: String!){userPets(id: $id){	__typename name nickname... on Dog {woof} ... on Cat {meow}}}`),
 													},
 													&datasource.ObjectVariableArgument{
@@ -784,7 +784,7 @@
 												Value: []byte("localhost:8002/graphql"),
 											},
 											&datasource.StaticVariableArgument{
-												Name:  literal.QUERY,
+												Name: literal.QUERY,
 												Value: []byte(`query q1($id: String!){userPets(id: $id){	__typename name nickname... on Dog {woof} ... on Cat {meow}}}`),
 											},
 											&datasource.ObjectVariableArgument{
@@ -2628,17 +2628,8 @@
 							},
 							Args: []datasource.Argument{
 								&datasource.StaticVariableArgument{
-<<<<<<< HEAD
-									Name:  []byte("host"),
-									Value: []byte(REST1.URL),
-								},
-								&datasource.StaticVariableArgument{
-									Name:  []byte("url"),
-									Value: []byte("/"),
-=======
 									Name:  []byte("url"),
 									Value: []byte(REST1.URL + "/"),
->>>>>>> 4bd80f28
 								},
 								&datasource.StaticVariableArgument{
 									Name:  []byte("method"),
