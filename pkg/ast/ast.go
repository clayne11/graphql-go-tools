--- conflicted
+++ resolved
@@ -237,13 +237,6 @@
 	typeDefinition, exists := d.Index.Nodes[xxhash.Sum64(typeName)]
 	if !exists {
 		return false
-<<<<<<< HEAD
-	}
-	if typeDefinition.Kind != NodeKindObjectTypeDefinition {
-		return false
-	}
-	return d.ObjectTypeDefinitionImplementsInterface(typeDefinition.Ref, interfaceName)
-=======
 	}
 	if typeDefinition.Kind != NodeKindObjectTypeDefinition {
 		return false
@@ -272,5 +265,4 @@
 		}
 	}
 	return false
->>>>>>> 4bd80f28
 }