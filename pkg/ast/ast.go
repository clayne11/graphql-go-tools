//go:generate stringer -type=OperationType,ValueKind,TypeKind,SelectionKind,NodeKind,PathKind -output ast_string.go

// Package ast defines the GraphQL AST and offers helper methods to interact with the AST, mostly to get the necessary information from the ast.
//
// The document struct is designed in a way to enable performant parsing while keeping the ast easy to use with helper methods.
package ast

import (
<<<<<<< HEAD
	"bytes"
	"fmt"
	"io"
	"log"
	"strconv"
	"unsafe"

	"github.com/cespare/xxhash"

	"github.com/jensneuse/graphql-go-tools/internal/pkg/unsafebytes"
	"github.com/jensneuse/graphql-go-tools/pkg/lexer/literal"
	"github.com/jensneuse/graphql-go-tools/pkg/lexer/position"
	"github.com/jensneuse/graphql-go-tools/pkg/lexer/runes"
)

type OperationType int
type ValueKind int
type TypeKind int
type SelectionKind int
type NodeKind int

const (
	OperationTypeUnknown OperationType = iota
	OperationTypeQuery
	OperationTypeMutation
	OperationTypeSubscription
=======
	"github.com/cespare/xxhash"
>>>>>>> 2a469003

	"github.com/jensneuse/graphql-go-tools/internal/pkg/unsafebytes"
)

type Document struct {
	Input                        Input
	RootNodes                    []Node
	SchemaDefinitions            []SchemaDefinition
	SchemaExtensions             []SchemaExtension
	RootOperationTypeDefinitions []RootOperationTypeDefinition
	Directives                   []Directive
	Arguments                    []Argument
	ObjectTypeDefinitions        []ObjectTypeDefinition
	ObjectTypeExtensions         []ObjectTypeExtension
	FieldDefinitions             []FieldDefinition
	Types                        []Type
	InputValueDefinitions        []InputValueDefinition
	InputObjectTypeDefinitions   []InputObjectTypeDefinition
	InputObjectTypeExtensions    []InputObjectTypeExtension
	ScalarTypeDefinitions        []ScalarTypeDefinition
	ScalarTypeExtensions         []ScalarTypeExtension
	InterfaceTypeDefinitions     []InterfaceTypeDefinition
	InterfaceTypeExtensions      []InterfaceTypeExtension
	UnionTypeDefinitions         []UnionTypeDefinition
	UnionTypeExtensions          []UnionTypeExtension
	EnumTypeDefinitions          []EnumTypeDefinition
	EnumTypeExtensions           []EnumTypeExtension
	EnumValueDefinitions         []EnumValueDefinition
	DirectiveDefinitions         []DirectiveDefinition
	Values                       []Value
	ListValues                   []ListValue
	VariableValues               []VariableValue
	StringValues                 []StringValue
	IntValues                    []IntValue
	FloatValues                  []FloatValue
	EnumValues                   []EnumValue
	ObjectFields                 []ObjectField
	ObjectValues                 []ObjectValue
	Selections                   []Selection
	SelectionSets                []SelectionSet
	Fields                       []Field
	InlineFragments              []InlineFragment
	FragmentSpreads              []FragmentSpread
	OperationDefinitions         []OperationDefinition
	VariableDefinitions          []VariableDefinition
	FragmentDefinitions          []FragmentDefinition
	BooleanValues                [2]BooleanValue
	Refs                         [][8]int
	RefIndex                     int
	Index                        Index
}

func (d *Document) IndexOf(slice []int, ref int) (int, bool) {
	for i, j := range slice {
		if ref == j {
			return i, true
		}
	}
	return -1, false
}

func NewDocument() *Document {
	return &Document{
		RootNodes:                    make([]Node, 0, 48),
		RootOperationTypeDefinitions: make([]RootOperationTypeDefinition, 0, 3),
		SchemaDefinitions:            make([]SchemaDefinition, 0, 2),
		SchemaExtensions:             make([]SchemaExtension, 0, 2),
		Directives:                   make([]Directive, 0, 16),
		Arguments:                    make([]Argument, 0, 48),
		ObjectTypeDefinitions:        make([]ObjectTypeDefinition, 0, 48),
		ObjectTypeExtensions:         make([]ObjectTypeExtension, 0, 4),
		Types:                        make([]Type, 0, 48),
		FieldDefinitions:             make([]FieldDefinition, 0, 128),
		InputValueDefinitions:        make([]InputValueDefinition, 0, 128),
		InputObjectTypeDefinitions:   make([]InputObjectTypeDefinition, 0, 16),
		InputObjectTypeExtensions:    make([]InputObjectTypeExtension, 0, 4),
		ScalarTypeDefinitions:        make([]ScalarTypeDefinition, 0, 16),
		ScalarTypeExtensions:         make([]ScalarTypeExtension, 0, 4),
		InterfaceTypeDefinitions:     make([]InterfaceTypeDefinition, 0, 16),
		InterfaceTypeExtensions:      make([]InterfaceTypeExtension, 0, 4),
		UnionTypeDefinitions:         make([]UnionTypeDefinition, 0, 8),
		UnionTypeExtensions:          make([]UnionTypeExtension, 0, 4),
		EnumTypeDefinitions:          make([]EnumTypeDefinition, 0, 8),
		EnumTypeExtensions:           make([]EnumTypeExtension, 0, 4),
		EnumValueDefinitions:         make([]EnumValueDefinition, 0, 48),
		DirectiveDefinitions:         make([]DirectiveDefinition, 0, 8),
		VariableValues:               make([]VariableValue, 0, 8),
		StringValues:                 make([]StringValue, 0, 24),
		EnumValues:                   make([]EnumValue, 0, 24),
		IntValues:                    make([]IntValue, 0, 128),
		FloatValues:                  make([]FloatValue, 0, 128),
		Values:                       make([]Value, 0, 64),
		ListValues:                   make([]ListValue, 0, 4),
		ObjectFields:                 make([]ObjectField, 0, 64),
		ObjectValues:                 make([]ObjectValue, 0, 16),
		Selections:                   make([]Selection, 0, 128),
		SelectionSets:                make([]SelectionSet, 0, 48),
		Fields:                       make([]Field, 0, 128),
		InlineFragments:              make([]InlineFragment, 0, 16),
		FragmentSpreads:              make([]FragmentSpread, 0, 16),
		OperationDefinitions:         make([]OperationDefinition, 0, 8),
		VariableDefinitions:          make([]VariableDefinition, 0, 8),
		FragmentDefinitions:          make([]FragmentDefinition, 0, 8),
		BooleanValues:                [2]BooleanValue{false, true},
		Refs:                         make([][8]int, 48),
		RefIndex:                     -1,
		Index: Index{
			Nodes: make(map[uint64]Node, 48),
		},
	}
}

func (d *Document) Reset() {
	d.RootNodes = d.RootNodes[:0]
	d.SchemaDefinitions = d.SchemaDefinitions[:0]
	d.SchemaExtensions = d.SchemaExtensions[:0]
	d.RootOperationTypeDefinitions = d.RootOperationTypeDefinitions[:0]
	d.Directives = d.Directives[:0]
	d.Arguments = d.Arguments[:0]
	d.ObjectTypeDefinitions = d.ObjectTypeDefinitions[:0]
	d.ObjectTypeExtensions = d.ObjectTypeExtensions[:0]
	d.Types = d.Types[:0]
	d.FieldDefinitions = d.FieldDefinitions[:0]
	d.InputValueDefinitions = d.InputValueDefinitions[:0]
	d.InputObjectTypeDefinitions = d.InputObjectTypeDefinitions[:0]
	d.InputObjectTypeExtensions = d.InputObjectTypeExtensions[:0]
	d.ScalarTypeDefinitions = d.ScalarTypeDefinitions[:0]
	d.ScalarTypeExtensions = d.ScalarTypeExtensions[:0]
	d.InterfaceTypeDefinitions = d.InterfaceTypeDefinitions[:0]
	d.InterfaceTypeExtensions = d.InterfaceTypeExtensions[:0]
	d.UnionTypeDefinitions = d.UnionTypeDefinitions[:0]
	d.UnionTypeExtensions = d.UnionTypeExtensions[:0]
	d.EnumTypeDefinitions = d.EnumTypeDefinitions[:0]
	d.EnumTypeExtensions = d.EnumTypeExtensions[:0]
	d.EnumValueDefinitions = d.EnumValueDefinitions[:0]
	d.DirectiveDefinitions = d.DirectiveDefinitions[:0]
	d.VariableValues = d.VariableValues[:0]
	d.StringValues = d.StringValues[:0]
	d.EnumValues = d.EnumValues[:0]
	d.IntValues = d.IntValues[:0]
	d.FloatValues = d.FloatValues[:0]
	d.Values = d.Values[:0]
	d.ListValues = d.ListValues[:0]
	d.ObjectFields = d.ObjectFields[:0]
	d.ObjectValues = d.ObjectValues[:0]
	d.Selections = d.Selections[:0]
	d.SelectionSets = d.SelectionSets[:0]
	d.Fields = d.Fields[:0]
	d.InlineFragments = d.InlineFragments[:0]
	d.FragmentSpreads = d.FragmentSpreads[:0]
	d.OperationDefinitions = d.OperationDefinitions[:0]
	d.VariableDefinitions = d.VariableDefinitions[:0]
	d.FragmentDefinitions = d.FragmentDefinitions[:0]

	d.RefIndex = -1
	d.Index.Reset()
	d.Input.Reset()
}

func (d *Document) NextRefIndex() int {
	d.RefIndex++
	if d.RefIndex == len(d.Refs) {
		d.Refs = append(d.Refs, [8]int{})
	}
	return d.RefIndex
}

func (d *Document) AddRootNode(node Node) {
	d.RootNodes = append(d.RootNodes, node)
	d.Index.Add(d.NodeNameString(node), node)
}

func (d *Document) ImportRootNode(ref int, kind NodeKind) {
	d.AddRootNode(Node{
		Kind: kind,
		Ref:  ref,
	})
}

func (d *Document) DeleteRootNodes(nodes []Node) {
	for i := range nodes {
		d.DeleteRootNode(nodes[i])
	}
}

func (d *Document) DeleteRootNode(node Node) {
	for i := range d.RootNodes {
		if d.RootNodes[i].Kind == node.Kind && d.RootNodes[i].Ref == node.Ref {
			d.RootNodes = append(d.RootNodes[:i], d.RootNodes[i+1:]...)
			return
		}
	}
}

<<<<<<< HEAD
func (d *Document) NodeIsLastRootNode(node Node) bool {
	if len(d.RootNodes) == 0 {
		return false
	}
	return d.RootNodes[len(d.RootNodes)-1] == node
}

// NodeResolverTypeNameBytes returns lowercase query/mutation/subscription for Query/Mutation/Subscription
// for other type definitions it returns the default type name
func (d *Document) NodeResolverTypeNameBytes(node Node, path Path) ByteSlice {
	if len(path) == 1 && path[0].Kind == FieldName {
		return path[0].FieldName
	}
	switch node.Kind {
	case NodeKindObjectTypeDefinition:
		return d.ObjectTypeDefinitionNameBytes(node.Ref)
	case NodeKindInterfaceTypeDefinition:
		return d.InterfaceTypeDefinitionNameBytes(node.Ref)
	case NodeKindUnionTypeDefinition:
		return d.UnionTypeDefinitionNameBytes(node.Ref)
	}
	return nil
}

func (d *Document) NodeResolverTypeNameString(node Node, path Path) string {
	return unsafebytes.BytesToString(d.NodeResolverTypeNameBytes(node, path))
}

func (d *Document) NodeNameBytes(node Node) ByteSlice {

	var ref ByteSliceReference

	switch node.Kind {
	case NodeKindObjectTypeDefinition:
		ref = d.ObjectTypeDefinitions[node.Ref].Name
	case NodeKindInterfaceTypeDefinition:
		ref = d.InterfaceTypeDefinitions[node.Ref].Name
	case NodeKindInputObjectTypeDefinition:
		ref = d.InputObjectTypeDefinitions[node.Ref].Name
	case NodeKindUnionTypeDefinition:
		ref = d.UnionTypeDefinitions[node.Ref].Name
	case NodeKindScalarTypeDefinition:
		ref = d.ScalarTypeDefinitions[node.Ref].Name
	case NodeKindDirectiveDefinition:
		ref = d.DirectiveDefinitions[node.Ref].Name
	case NodeKindField:
		ref = d.Fields[node.Ref].Name
	case NodeKindDirective:
		ref = d.Directives[node.Ref].Name
	}

	return d.Input.ByteSlice(ref)
}

func (d *Document) NodeKindNameBytes(node Node) ByteSlice {
	switch node.Kind {
	case NodeKindOperationDefinition:
		switch d.OperationDefinitions[node.Ref].OperationType {
		case OperationTypeQuery:
			return literal.LocationQuery
		case OperationTypeMutation:
			return literal.LocationMutation
		case OperationTypeSubscription:
			return literal.LocationSubscription
		}
	case NodeKindField:
		return literal.LocationField
	case NodeKindFragmentDefinition:
		return literal.LocationFragmentDefinition
	case NodeKindFragmentSpread:
		return literal.LocationFragmentSpread
	case NodeKindInlineFragment:
		return literal.LocationInlineFragment
	case NodeKindVariableDefinition:
		return literal.LocationVariableDefinition
	case NodeKindSchemaDefinition:
		return literal.LocationSchema
	case NodeKindScalarTypeDefinition:
		return literal.LocationScalar
	case NodeKindObjectTypeDefinition:
		return literal.LocationObject
	case NodeKindFieldDefinition:
		return literal.LocationFieldDefinition
	case NodeKindInterfaceTypeDefinition:
		return literal.LocationInterface
	case NodeKindUnionTypeDefinition:
		return literal.LocationUnion
	case NodeKindEnumTypeDefinition:
		return literal.LocationEnum
	case NodeKindEnumValueDefinition:
		return literal.LocationEnumValue
	case NodeKindInputObjectTypeDefinition:
		return literal.LocationInputObject
	case NodeKindInputValueDefinition:
		return literal.LocationInputFieldDefinition
	}

	return unsafebytes.StringToBytes(node.Kind.String())
}

func (d *Document) FieldDefinitionArgumentsDefinitions(ref int) []int {
	return d.FieldDefinitions[ref].ArgumentsDefinition.Refs
}

func (d *Document) NodeFieldDefinitionArgumentDefinitionByName(node Node, fieldName, argumentName ByteSlice) int {
	fieldDefinition, exists := d.NodeFieldDefinitionByName(node, fieldName)
	if !exists {
		return -1
	}
	argumentDefinitions := d.FieldDefinitionArgumentsDefinitions(fieldDefinition)
	for _, i := range argumentDefinitions {
		if bytes.Equal(argumentName, d.Input.ByteSlice(d.InputValueDefinitions[i].Name)) {
			return i
		}
	}
	return -1
}

func (d *Document) NodeFieldDefinitionArgumentsDefinitions(node Node, fieldName ByteSlice) []int {
	fieldDefinition, exists := d.NodeFieldDefinitionByName(node, fieldName)
	if !exists {
		return nil
	}
	return d.FieldDefinitionArgumentsDefinitions(fieldDefinition)
}

func (d *Document) FieldDefinitionType(ref int) int {
	return d.FieldDefinitions[ref].Type
}

func (d *Document) FieldDefinitionTypeNode(ref int) Node {
	typeName := d.ResolveTypeNameBytes(d.FieldDefinitions[ref].Type)
	return d.Index.Nodes[xxhash.Sum64(typeName)]
}

func (d *Document) ExtendInterfaceTypeDefinitionByInterfaceTypeExtension(interfaceTypeDefinitionRef, interfaceTypeExtensionRef int) {
	if d.InterfaceTypeExtensionHasFieldDefinitions(interfaceTypeExtensionRef) {
		d.InterfaceTypeDefinitions[interfaceTypeDefinitionRef].FieldsDefinition.Refs = append(d.InterfaceTypeDefinitions[interfaceTypeDefinitionRef].FieldsDefinition.Refs, d.InterfaceTypeExtensions[interfaceTypeExtensionRef].FieldsDefinition.Refs...)
		d.InterfaceTypeDefinitions[interfaceTypeDefinitionRef].HasFieldDefinitions = true
	}

	if d.InterfaceTypeExtensionHasDirectives(interfaceTypeExtensionRef) {
		d.InterfaceTypeDefinitions[interfaceTypeDefinitionRef].Directives.Refs = append(d.InterfaceTypeDefinitions[interfaceTypeDefinitionRef].Directives.Refs, d.InterfaceTypeExtensions[interfaceTypeExtensionRef].Directives.Refs...)
		d.InterfaceTypeDefinitions[interfaceTypeDefinitionRef].HasDirectives = true
	}

	d.Index.MergedTypeExtensions = append(d.Index.MergedTypeExtensions, Node{Ref: interfaceTypeExtensionRef, Kind: NodeKindInterfaceTypeExtension})
}

func (d *Document) ExtendObjectTypeDefinitionByObjectTypeExtension(objectTypeDefinitionRef, objectTypeExtensionRef int) {
	if d.ObjectTypeExtensionHasFieldDefinitions(objectTypeExtensionRef) {
		d.ObjectTypeDefinitions[objectTypeDefinitionRef].FieldsDefinition.Refs = append(d.ObjectTypeDefinitions[objectTypeDefinitionRef].FieldsDefinition.Refs, d.ObjectTypeExtensions[objectTypeExtensionRef].FieldsDefinition.Refs...)
		d.ObjectTypeDefinitions[objectTypeDefinitionRef].HasFieldDefinitions = true
	}

	if d.ObjectTypeExtensionHasDirectives(objectTypeExtensionRef) {
		d.ObjectTypeDefinitions[objectTypeDefinitionRef].Directives.Refs = append(d.ObjectTypeDefinitions[objectTypeDefinitionRef].Directives.Refs, d.ObjectTypeExtensions[objectTypeExtensionRef].Directives.Refs...)
		d.ObjectTypeDefinitions[objectTypeDefinitionRef].HasDirectives = true
	}

	d.Index.MergedTypeExtensions = append(d.Index.MergedTypeExtensions, Node{Ref: objectTypeExtensionRef, Kind: NodeKindObjectTypeExtension})
}

func (d *Document) ExtendScalarTypeDefinitionByScalarTypeExtension(scalarTypeDefinitionRef, scalarTypeExtensionRef int) {
	if d.ScalarTypeExtensionHasDirectives(scalarTypeExtensionRef) {
		d.ScalarTypeDefinitions[scalarTypeDefinitionRef].Directives.Refs = append(d.ScalarTypeDefinitions[scalarTypeDefinitionRef].Directives.Refs, d.ScalarTypeExtensions[scalarTypeExtensionRef].Directives.Refs...)
		d.ScalarTypeDefinitions[scalarTypeDefinitionRef].HasDirectives = true
	}

	d.Index.MergedTypeExtensions = append(d.Index.MergedTypeExtensions, Node{Ref: scalarTypeExtensionRef, Kind: NodeKindScalarTypeExtension})
}

func (d *Document) ExtendUnionTypeDefinitionByUnionTypeExtension(unionTypeDefinitionRef, unionTypeExtensionRef int) {
	if d.UnionTypeExtensionHasDirectives(unionTypeExtensionRef) {
		d.UnionTypeDefinitions[unionTypeDefinitionRef].Directives.Refs = append(d.UnionTypeDefinitions[unionTypeDefinitionRef].Directives.Refs, d.UnionTypeExtensions[unionTypeExtensionRef].Directives.Refs...)
		d.UnionTypeDefinitions[unionTypeDefinitionRef].HasDirectives = true
	}

	if d.UnionTypeExtensionHasUnionMemberTypes(unionTypeExtensionRef) {
		d.UnionTypeDefinitions[unionTypeDefinitionRef].UnionMemberTypes.Refs = append(d.UnionTypeDefinitions[unionTypeDefinitionRef].UnionMemberTypes.Refs, d.UnionTypeExtensions[unionTypeExtensionRef].UnionMemberTypes.Refs...)
		d.UnionTypeDefinitions[unionTypeDefinitionRef].HasUnionMemberTypes = true
	}

	d.Index.MergedTypeExtensions = append(d.Index.MergedTypeExtensions, Node{Ref: unionTypeExtensionRef, Kind: NodeKindUnionTypeExtension})
}

func (d *Document) ExtendEnumTypeDefinitionByEnumTypeExtension(enumTypeDefinitionRef, enumTypeExtensionRef int) {
	if d.EnumTypeExtensionHasDirectives(enumTypeExtensionRef) {
		d.EnumTypeDefinitions[enumTypeDefinitionRef].Directives.Refs = append(d.EnumTypeDefinitions[enumTypeDefinitionRef].Directives.Refs, d.EnumTypeExtensions[enumTypeExtensionRef].Directives.Refs...)
		d.EnumTypeDefinitions[enumTypeDefinitionRef].HasDirectives = true
	}

	if d.EnumTypeDefinitionHasEnumValueDefinition(enumTypeExtensionRef) {
		d.EnumTypeDefinitions[enumTypeDefinitionRef].EnumValuesDefinition.Refs = append(d.EnumTypeDefinitions[enumTypeDefinitionRef].EnumValuesDefinition.Refs, d.EnumTypeExtensions[enumTypeExtensionRef].EnumValuesDefinition.Refs...)
		d.EnumTypeDefinitions[enumTypeDefinitionRef].HasEnumValuesDefinition = true
	}

	d.Index.MergedTypeExtensions = append(d.Index.MergedTypeExtensions, Node{Ref: enumTypeExtensionRef, Kind: NodeKindEnumTypeExtension})
}

func (d *Document) ExtendInputObjectTypeDefinitionByInputObjectTypeExtension(inputObjectTypeDefinitionRef, inputObjectTypeExtensionRef int) {
	if d.InputObjectTypeExtensionHasDirectives(inputObjectTypeExtensionRef) {
		d.InputObjectTypeDefinitions[inputObjectTypeDefinitionRef].Directives.Refs = append(d.InputObjectTypeDefinitions[inputObjectTypeDefinitionRef].Directives.Refs, d.InputObjectTypeExtensions[inputObjectTypeExtensionRef].Directives.Refs...)
		d.InputObjectTypeDefinitions[inputObjectTypeDefinitionRef].HasDirectives = true
	}

	if d.InputObjectTypeExtensionHasInputFieldsDefinition(inputObjectTypeExtensionRef) {
		d.InputObjectTypeDefinitions[inputObjectTypeDefinitionRef].InputFieldsDefinition.Refs = append(d.InputObjectTypeDefinitions[inputObjectTypeDefinitionRef].InputFieldsDefinition.Refs, d.InputObjectTypeExtensions[inputObjectTypeExtensionRef].InputFieldsDefinition.Refs...)
		d.InputObjectTypeDefinitions[inputObjectTypeDefinitionRef].HasInputFieldsDefinition = true
	}

	d.Index.MergedTypeExtensions = append(d.Index.MergedTypeExtensions, Node{Ref: inputObjectTypeExtensionRef, Kind: NodeKindInputObjectTypeExtension})
}

=======
>>>>>>> 2a469003
func (d *Document) RemoveMergedTypeExtensions() {
	for _, node := range d.Index.MergedTypeExtensions {
		d.RemoveRootNode(node)
	}
}

func (d *Document) RemoveRootNode(node Node) {
	for i := range d.RootNodes {
		if d.RootNodes[i] == node {
			d.RootNodes = append(d.RootNodes[:i], d.RootNodes[i+1:]...)
			return
		}
	}
}

<<<<<<< HEAD
func (d *Document) NodeFieldDefinitions(node Node) []int {
	switch node.Kind {
	case NodeKindObjectTypeDefinition:
		return d.ObjectTypeDefinitions[node.Ref].FieldsDefinition.Refs
	case NodeKindObjectTypeExtension:
		return d.ObjectTypeExtensions[node.Ref].FieldsDefinition.Refs
	case NodeKindInterfaceTypeDefinition:
		return d.InterfaceTypeDefinitions[node.Ref].FieldsDefinition.Refs
	case NodeKindInterfaceTypeExtension:
		return d.InterfaceTypeExtensions[node.Ref].FieldsDefinition.Refs
	default:
		return nil
	}
}

func (d *Document) NodeFieldDefinitionByName(node Node, fieldName ByteSlice) (definition int, exists bool) {
	for _, i := range d.NodeFieldDefinitions(node) {
		if bytes.Equal(d.Input.ByteSlice(d.FieldDefinitions[i].Name), fieldName) {
			return i, true
		}
	}
	return
}

func (d *Document) NodeNameString(node Node) string {
	return unsafebytes.BytesToString(d.NodeNameBytes(node))
}

func (d *Document) FieldAliasOrNameBytes(ref int) ByteSlice {
	if d.FieldAliasIsDefined(ref) {
		return d.FieldAliasBytes(ref)
	}
	return d.FieldNameBytes(ref)
}

func (d *Document) FieldAliasOrNameString(ref int) string {
	return unsafebytes.BytesToString(d.FieldAliasOrNameBytes(ref))
}

func (d *Document) FieldAliasBytes(ref int) ByteSlice {
	return d.Input.ByteSlice(d.Fields[ref].Alias.Name)
}

func (d *Document) FieldAliasString(ref int) string {
	return unsafebytes.BytesToString(d.Input.ByteSlice(d.Fields[ref].Alias.Name))
}

func (d *Document) FieldAliasIsDefined(ref int) bool {
	return d.Fields[ref].Alias.IsDefined
}

func (d *Document) FragmentSpreadNameBytes(ref int) ByteSlice {
	return d.Input.ByteSlice(d.FragmentSpreads[ref].FragmentName)
}

func (d *Document) FragmentSpreadNameString(ref int) string {
	return unsafebytes.BytesToString(d.FragmentSpreadNameBytes(ref))
}

func (d *Document) InlineFragmentTypeConditionName(ref int) ByteSlice {
	if d.InlineFragments[ref].TypeCondition.Type == -1 {
		return nil
	}
	return d.Input.ByteSlice(d.Types[d.InlineFragments[ref].TypeCondition.Type].Name)
}

func (d *Document) InlineFragmentTypeConditionNameString(ref int) string {
	return unsafebytes.BytesToString(d.InlineFragmentTypeConditionName(ref))
}

func (d *Document) FragmentDefinitionTypeName(ref int) ByteSlice {
	return d.ResolveTypeNameBytes(d.FragmentDefinitions[ref].TypeCondition.Type)
}

=======
>>>>>>> 2a469003
func (d *Document) ResolveTypeNameBytes(ref int) ByteSlice {
	graphqlType := d.Types[ref]
	for graphqlType.TypeKind != TypeKindNamed {
		graphqlType = d.Types[graphqlType.OfType]
	}
	return d.Input.ByteSlice(graphqlType.Name)
}

func (d *Document) ResolveTypeNameString(ref int) string {
	return unsafebytes.BytesToString(d.ResolveTypeNameBytes(ref))
<<<<<<< HEAD
}

func (d *Document) PrintSelections(selections []int) (out string) {
	out += "["
	for i, ref := range selections {
		out += fmt.Sprintf("%+v", d.Selections[ref])
		if i != len(selections)-1 {
			out += ","
		}
	}
	out += "]"
	return
}

func (d *Document) NodeImplementsInterface(node Node, interfaceNode Node) bool {

	nodeFields := d.NodeFieldDefinitions(node)
	interfaceFields := d.NodeFieldDefinitions(interfaceNode)

	for _, i := range interfaceFields {
		interfaceFieldName := d.FieldDefinitionNameBytes(i)
		if !d.FieldDefinitionsContainField(nodeFields, interfaceFieldName) {
			return false
		}
	}

	return true
}

func (d *Document) FieldDefinitionsContainField(definitions []int, field ByteSlice) bool {
	for _, i := range definitions {
		if bytes.Equal(field, d.FieldDefinitionNameBytes(i)) {
			return true
		}
	}
	return false
=======
>>>>>>> 2a469003
}

func (d *Document) NodeByName(name ByteSlice) (Node, bool) {
	node, exists := d.Index.Nodes[xxhash.Sum64(name)]
	return node, exists
}

<<<<<<< HEAD
func (d *Document) FieldHasArguments(ref int) bool {
	return d.Fields[ref].HasArguments
}

func (d *Document) FieldHasSelections(ref int) bool {
	return d.Fields[ref].HasSelections
}

func (d *Document) FieldHasDirectives(ref int) bool {
	return d.Fields[ref].HasDirectives
}

func (d *Document) BooleanValue(ref int) BooleanValue {
	return d.BooleanValues[ref]
}

func (d *Document) BooleanValuesAreEqual(left, right int) bool {
	return d.BooleanValue(left) == d.BooleanValue(right)
}

func (d *Document) StringValue(ref int) StringValue {
	return d.StringValues[ref]
}

func (d *Document) StringValueContentBytes(ref int) ByteSlice {
	return d.Input.ByteSlice(d.StringValues[ref].Content)
}

func (d *Document) StringValueContentString(ref int) string {
	return unsafebytes.BytesToString(d.StringValueContentBytes(ref))
}

func (d *Document) StringValueIsBlockString(ref int) bool {
	return d.StringValues[ref].BlockString
}

func (d *Document) StringValuesAreEquals(left, right int) bool {
	return d.StringValueIsBlockString(left) == d.StringValueIsBlockString(right) &&
		bytes.Equal(d.StringValueContentBytes(left), d.StringValueContentBytes(right))
}

func (d *Document) IntValue(ref int) IntValue {
	return d.IntValues[ref]
}

func (d *Document) IntValueIsNegative(ref int) bool {
	return d.IntValues[ref].Negative
}

func (d *Document) IntValueRaw(ref int) ByteSlice {
	return d.Input.ByteSlice(d.IntValues[ref].Raw)
}

func (d *Document) IntValuesAreEquals(left, right int) bool {
	return d.IntValueIsNegative(left) == d.IntValueIsNegative(right) &&
		bytes.Equal(d.IntValueRaw(left), d.IntValueRaw(right))
}

func (d *Document) FloatValueIsNegative(ref int) bool {
	return d.FloatValues[ref].Negative
}

func (d *Document) FloatValueRaw(ref int) ByteSlice {
	return d.Input.ByteSlice(d.FloatValues[ref].Raw)
}

func (d *Document) FloatValuesAreEqual(left, right int) bool {
	return d.FloatValueIsNegative(left) == d.FloatValueIsNegative(right) &&
		bytes.Equal(d.FloatValueRaw(left), d.FloatValueRaw(right))
}

func (d *Document) VariableValueNameBytes(ref int) ByteSlice {
	return d.Input.ByteSlice(d.VariableValues[ref].Name)
}

func (d *Document) VariableValueNameString(ref int) string {
	return unsafebytes.BytesToString(d.Input.ByteSlice(d.VariableValues[ref].Name))
}

func (d *Document) VariableValuesAreEqual(left, right int) bool {
	return bytes.Equal(d.VariableValueNameBytes(left), d.VariableValueNameBytes(right))
}

func (d *Document) Value(ref int) Value {
	return d.Values[ref]
}

func (d *Document) ListValuesAreEqual(left, right int) bool {
	leftValues, rightValues := d.ListValues[left].Refs, d.ListValues[right].Refs
	if len(leftValues) != len(rightValues) {
		return false
	}
	for i := 0; i < len(leftValues); i++ {
		left, right = leftValues[i], rightValues[i]
		leftValue, rightValue := d.Value(left), d.Value(right)
		if !d.ValuesAreEqual(leftValue, rightValue) {
			return false
		}
	}
	return true
}

func (d *Document) ObjectField(ref int) ObjectField {
	return d.ObjectFields[ref]
}

func (d *Document) ObjectFieldNameBytes(ref int) ByteSlice {
	return d.Input.ByteSlice(d.ObjectFields[ref].Name)
}

func (d *Document) ObjectFieldValue(ref int) Value {
	return d.ObjectFields[ref].Value
}

func (d *Document) ObjectFieldsAreEqual(left, right int) bool {
	return bytes.Equal(d.ObjectFieldNameBytes(left), d.ObjectFieldNameBytes(right)) &&
		d.ValuesAreEqual(d.ObjectFieldValue(left), d.ObjectFieldValue(right))
}

func (d *Document) ObjectValuesAreEqual(left, right int) bool {
	leftFields, rightFields := d.ObjectValues[left].Refs, d.ObjectValues[right].Refs
	if len(leftFields) != len(rightFields) {
		return false
	}
	for i := 0; i < len(leftFields); i++ {
		left, right = leftFields[i], rightFields[i]
		if !d.ObjectFieldsAreEqual(left, right) {
			return false
		}
	}
	return true
}

func (d *Document) EnumValueName(ref int) ByteSliceReference {
	return d.EnumValues[ref].Name
}

func (d *Document) EnumValueNameBytes(ref int) ByteSlice {
	return d.Input.ByteSlice(d.EnumValues[ref].Name)
}

func (d *Document) EnumValueNameString(ref int) string {
	return unsafebytes.BytesToString(d.Input.ByteSlice(d.EnumValues[ref].Name))
}

func (d *Document) EnumValuesAreEqual(left, right int) bool {
	return d.Input.ByteSliceReferenceContentEquals(d.EnumValueName(left), d.EnumValueName(right))
}

func (d *Document) ValuesAreEqual(left, right Value) bool {
	if left.Kind != right.Kind {
		return false
	}
	switch left.Kind {
	case ValueKindString:
		return d.StringValuesAreEquals(left.Ref, right.Ref)
	case ValueKindBoolean:
		return d.BooleanValuesAreEqual(left.Ref, right.Ref)
	case ValueKindInteger:
		return d.IntValuesAreEquals(left.Ref, right.Ref)
	case ValueKindFloat:
		return d.FloatValuesAreEqual(left.Ref, right.Ref)
	case ValueKindVariable:
		return d.VariableValuesAreEqual(left.Ref, right.Ref)
	case ValueKindNull:
		return true
	case ValueKindList:
		return d.ListValuesAreEqual(left.Ref, right.Ref)
	case ValueKindObject:
		return d.ObjectValuesAreEqual(left.Ref, right.Ref)
	case ValueKindEnum:
		return d.EnumValuesAreEqual(left.Ref, right.Ref)
	default:
=======
func (d *Document) TypeDefinitionContainsImplementsInterface(typeName, interfaceName ByteSlice) bool {
	typeDefinition, exists := d.Index.Nodes[xxhash.Sum64(typeName)]
	if !exists {
>>>>>>> 2a469003
		return false
	}
	if typeDefinition.Kind != NodeKindObjectTypeDefinition {
		return false
	}
<<<<<<< HEAD
	for i := 0; i < len(left); i++ {
		leftArgument, rightArgument := left[i], right[i]
		if !d.ArgumentsAreEqual(leftArgument, rightArgument) {
			return false
		}
	}
	return true
}

func (d *Document) FieldArguments(ref int) []int {
	return d.Fields[ref].Arguments.Refs
}

func (d *Document) FieldArgument(field int, name ByteSlice) (ref int, exists bool) {
	for _, i := range d.Fields[field].Arguments.Refs {
		if bytes.Equal(d.ArgumentNameBytes(i), name) {
			return i, true
		}
	}
	return -1, false
}

func (d *Document) FieldDirectives(ref int) []int {
	return d.Fields[ref].Directives.Refs
}

func (d *Document) DirectiveName(ref int) ByteSliceReference {
	return d.Directives[ref].Name
}

func (d *Document) DirectiveNameBytes(ref int) ByteSlice {
	return d.Input.ByteSlice(d.Directives[ref].Name)
}

func (d *Document) DirectiveIsFirst(directive int, ancestor Node) bool {
	directives := d.NodeDirectives(ancestor)
	return len(directives) != 0 && directives[0] == directive
}

func (d *Document) DirectiveIsLast(directive int, ancestor Node) bool {
	directives := d.NodeDirectives(ancestor)
	return len(directives) != 0 && directives[len(directives)-1] == directive
}

func (d *Document) DirectiveNameString(ref int) string {
	return d.Input.ByteSliceString(d.Directives[ref].Name)
}

func (d *Document) DirectiveArgumentSet(ref int) []int {
	return d.Directives[ref].Arguments.Refs
}

func (d *Document) DirectiveArgumentValueByName(ref int, name ByteSlice) (Value, bool) {
	for i := 0; i < len(d.Directives[ref].Arguments.Refs); i++ {
		arg := d.Directives[ref].Arguments.Refs[i]
		if bytes.Equal(d.ArgumentNameBytes(arg), name) {
			return d.ArgumentValue(arg), true
		}
	}
	return Value{}, false
}

func (d *Document) DirectivesAreEqual(left, right int) bool {
	return d.Input.ByteSliceReferenceContentEquals(d.DirectiveName(left), d.DirectiveName(right)) &&
		d.ArgumentSetsAreEquals(d.DirectiveArgumentSet(left), d.DirectiveArgumentSet(right))
}

func (d *Document) DirectiveSetsAreEqual(left, right []int) bool {
	if len(left) != len(right) {
		return false
	}
	for i := 0; i < len(left); i++ {
		leftDirective, rightDirective := left[i], right[i]
		if !d.DirectivesAreEqual(leftDirective, rightDirective) {
			return false
		}
	}
	return true
}

func (d *Document) FieldsAreEqualFlat(left, right int) bool {
	return bytes.Equal(d.FieldNameBytes(left), d.FieldNameBytes(right)) && // name
		bytes.Equal(d.FieldAliasBytes(left), d.FieldAliasBytes(right)) && // alias
		!d.FieldHasSelections(left) && !d.FieldHasSelections(right) && // selections
		d.ArgumentSetsAreEquals(d.FieldArguments(left), d.FieldArguments(right)) && // arguments
		d.DirectiveSetsAreEqual(d.FieldDirectives(left), d.FieldDirectives(right)) // directives
}

func (d *Document) InlineFragmentHasTypeCondition(ref int) bool {
	return d.InlineFragments[ref].TypeCondition.Type != -1
}

func (d *Document) InlineFragmentHasDirectives(ref int) bool {
	return len(d.InlineFragments[ref].Directives.Refs) != 0
}

func (d *Document) TypeDefinitionContainsImplementsInterface(typeName, interfaceName ByteSlice) bool {
	typeDefinition, exists := d.Index.Nodes[xxhash.Sum64(typeName)]
	if !exists {
		return false
	}
	if typeDefinition.Kind != NodeKindObjectTypeDefinition {
		return false
	}
	for _, i := range d.ObjectTypeDefinitions[typeDefinition.Ref].ImplementsInterfaces.Refs {
		implements := d.ResolveTypeNameBytes(i)
		if bytes.Equal(interfaceName, implements) {
			return true
		}
	}
	return false
}

func (d *Document) RemoveFieldAlias(ref int) {
	d.Fields[ref].Alias.IsDefined = false
	d.Fields[ref].Alias.Name.Start = 0
	d.Fields[ref].Alias.Name.End = 0
}

func (d *Document) InlineFragmentSelections(ref int) []int {
	if !d.InlineFragments[ref].HasSelections {
		return nil
	}
	return d.SelectionSets[d.InlineFragments[ref].SelectionSet].SelectionRefs
}

func (d *Document) TypesAreEqualDeep(left int, right int) bool {
	for {
		if left == -1 || right == -1 {
			return false
		}
		if d.Types[left].TypeKind != d.Types[right].TypeKind {
			return false
		}
		if d.Types[left].TypeKind == TypeKindNamed {
			leftName := d.TypeNameBytes(left)
			rightName := d.TypeNameBytes(right)
			return bytes.Equal(leftName, rightName)
		}
		left = d.Types[left].OfType
		right = d.Types[right].OfType
	}
}

func (d *Document) TypeIsList(ref int) bool {
	switch d.Types[ref].TypeKind {
	case TypeKindList:
		return true
	case TypeKindNonNull:
		return d.TypeIsList(d.Types[ref].OfType)
	default:
		return false
	}
}

func (d *Document) TypesAreCompatibleDeep(left int, right int) bool {
	for {
		if left == -1 || right == -1 {
			return false
		}
		if d.Types[left].TypeKind != d.Types[right].TypeKind {
			return false
		}
		if d.Types[left].TypeKind == TypeKindNamed {
			leftName := d.TypeNameBytes(left)
			rightName := d.TypeNameBytes(right)
			if bytes.Equal(leftName, rightName) {
				return true
			}
			leftNode := d.Index.Nodes[xxhash.Sum64(leftName)]
			rightNode := d.Index.Nodes[xxhash.Sum64(rightName)]
			if leftNode.Kind == rightNode.Kind {
				return false
			}
			if leftNode.Kind == NodeKindInterfaceTypeDefinition && rightNode.Kind == NodeKindObjectTypeDefinition {
				return d.NodeImplementsInterface(rightNode, leftNode)
			}
			if leftNode.Kind == NodeKindObjectTypeDefinition && rightNode.Kind == NodeKindInterfaceTypeDefinition {
				return d.NodeImplementsInterface(leftNode, rightNode)
			}
			if leftNode.Kind == NodeKindUnionTypeDefinition && rightNode.Kind == NodeKindObjectTypeDefinition {
				return d.NodeIsUnionMember(rightNode, leftNode)
			}
			if leftNode.Kind == NodeKindObjectTypeDefinition && rightNode.Kind == NodeKindUnionTypeDefinition {
				return d.NodeIsUnionMember(leftNode, rightNode)
			}
			return false
		}
		left = d.Types[left].OfType
		right = d.Types[right].OfType
	}
}

func (d *Document) FieldsHaveSameShape(left, right int) bool {

	leftAliasDefined := d.FieldAliasIsDefined(left)
	rightAliasDefined := d.FieldAliasIsDefined(right)

	switch {
	case !leftAliasDefined && !rightAliasDefined:
		return d.Input.ByteSliceReferenceContentEquals(d.Fields[left].Name, d.Fields[right].Name)
	case leftAliasDefined && rightAliasDefined:
		return d.Input.ByteSliceReferenceContentEquals(d.Fields[left].Alias.Name, d.Fields[right].Alias.Name)
	case leftAliasDefined && !rightAliasDefined:
		return d.Input.ByteSliceReferenceContentEquals(d.Fields[left].Alias.Name, d.Fields[right].Name)
	case !leftAliasDefined && rightAliasDefined:
		return d.Input.ByteSliceReferenceContentEquals(d.Fields[left].Name, d.Fields[right].Alias.Name)
	default:
		return false
	}
}

func (d *Document) NodeFragmentIsAllowedOnNode(fragmentNode, onNode Node) bool {
	switch onNode.Kind {
	case NodeKindObjectTypeDefinition:
		return d.NodeFragmentIsAllowedOnObjectTypeDefinition(fragmentNode, onNode)
	case NodeKindInterfaceTypeDefinition:
		return d.NodeFragmentIsAllowedOnInterfaceTypeDefinition(fragmentNode, onNode)
	case NodeKindUnionTypeDefinition:
		return d.NodeFragmentIsAllowedOnUnionTypeDefinition(fragmentNode, onNode)
	default:
		return false
	}
}

func (d *Document) NodeFragmentIsAllowedOnInterfaceTypeDefinition(fragmentNode, interfaceTypeNode Node) bool {

	switch fragmentNode.Kind {
	case NodeKindObjectTypeDefinition:
		return d.NodeImplementsInterface(fragmentNode, interfaceTypeNode)
	case NodeKindInterfaceTypeDefinition:
		return bytes.Equal(d.InterfaceTypeDefinitionNameBytes(fragmentNode.Ref), d.InterfaceTypeDefinitionNameBytes(interfaceTypeNode.Ref))
	case NodeKindUnionTypeDefinition:
		return d.UnionNodeIntersectsInterfaceNode(fragmentNode, interfaceTypeNode)
	}

	return false
}

func (d *Document) NodeFragmentIsAllowedOnUnionTypeDefinition(fragmentNode, unionTypeNode Node) bool {

	switch fragmentNode.Kind {
	case NodeKindObjectTypeDefinition:
		return d.NodeIsUnionMember(fragmentNode, unionTypeNode)
	case NodeKindInterfaceTypeDefinition:
		return false
	case NodeKindUnionTypeDefinition:
		return bytes.Equal(d.UnionTypeDefinitionNameBytes(fragmentNode.Ref), d.UnionTypeDefinitionNameBytes(unionTypeNode.Ref))
	}

	return false
}

func (d *Document) NodeFragmentIsAllowedOnObjectTypeDefinition(fragmentNode, objectTypeNode Node) bool {

	switch fragmentNode.Kind {
	case NodeKindObjectTypeDefinition:
		return bytes.Equal(d.ObjectTypeDefinitionNameBytes(fragmentNode.Ref), d.ObjectTypeDefinitionNameBytes(objectTypeNode.Ref))
	case NodeKindInterfaceTypeDefinition:
		return d.NodeImplementsInterface(objectTypeNode, fragmentNode)
	case NodeKindUnionTypeDefinition:
		return d.NodeIsUnionMember(objectTypeNode, fragmentNode)
	}

	return false
}

func (d *Document) UnionNodeIntersectsInterfaceNode(unionNode, interfaceNode Node) bool {
	for _, i := range d.UnionTypeDefinitions[unionNode.Ref].UnionMemberTypes.Refs {
		memberName := d.ResolveTypeNameBytes(i)
		node := d.Index.Nodes[xxhash.Sum64(memberName)]
		if node.Kind != NodeKindObjectTypeDefinition {
			continue
		}
		if d.NodeImplementsInterface(node, interfaceNode) {
			return true
		}
	}
	return false
}

func (d *Document) NodeIsUnionMember(node Node, union Node) bool {
	nodeTypeName := d.NodeNameBytes(node)
	for _, i := range d.UnionTypeDefinitions[union.Ref].UnionMemberTypes.Refs {
		memberName := d.ResolveTypeNameBytes(i)
		if bytes.Equal(nodeTypeName, memberName) {
			return true
		}
	}
	return false
}

type Node struct {
	Kind NodeKind
	Ref  int
}

func (d *Document) RemoveNodeFromNode(remove, from Node) {
	switch from.Kind {
	case NodeKindSelectionSet:
		d.RemoveNodeFromSelectionSet(from.Ref, remove)
	default:
		log.Printf("RemoveNodeFromNode not implemented for from: %s", from.Kind)
	}
}

func (d *Document) RemoveNodeFromSelectionSet(set int, node Node) {

	var selectionKind SelectionKind

	switch node.Kind {
	case NodeKindFragmentSpread:
		selectionKind = SelectionKindFragmentSpread
	case NodeKindInlineFragment:
		selectionKind = SelectionKindInlineFragment
	case NodeKindField:
		selectionKind = SelectionKindField
	default:
		log.Printf("RemoveNodeFromSelectionSet not implemented for node: %s", node.Kind)
		return
	}

	for i, j := range d.SelectionSets[set].SelectionRefs {
		if d.Selections[j].Kind == selectionKind && d.Selections[j].Ref == node.Ref {
			d.SelectionSets[set].SelectionRefs = append(d.SelectionSets[set].SelectionRefs[:i], d.SelectionSets[set].SelectionRefs[i+1:]...)
			return
		}
	}
}

func (n Node) Name(definition *Document) string {
	return unsafebytes.BytesToString(definition.NodeNameBytes(n))
}

type SchemaDefinition struct {
	SchemaLiteral                position.Position // schema
	HasDirectives                bool
	Directives                   DirectiveList                   // optional, e.g. @foo
	RootOperationTypeDefinitions RootOperationTypeDefinitionList // e.g. query: Query, mutation: Mutation, subscription: Subscription
}

func (s *SchemaDefinition) AddRootOperationTypeDefinitionRefs(refs ...int) {
	s.RootOperationTypeDefinitions.Refs = append(s.RootOperationTypeDefinitions.Refs, refs...)
}

func (d *Document) HasSchemaDefinition() bool {
	for i := range d.RootNodes {
		if d.RootNodes[i].Kind == NodeKindSchemaDefinition {
			return true
		}
	}

	return false
}

func (d *Document) AddSchemaDefinitionRootNode(schemaDefinition SchemaDefinition) {
	ref := d.AddSchemaDefinition(schemaDefinition)
	schemaNode := Node{
		Kind: NodeKindSchemaDefinition,
		Ref:  ref,
	}
	d.RootNodes = append([]Node{schemaNode}, d.RootNodes...)
}

func (d *Document) AddSchemaDefinition(schemaDefinition SchemaDefinition) (ref int) {
	d.SchemaDefinitions = append(d.SchemaDefinitions, schemaDefinition)
	return len(d.SchemaDefinitions) - 1
}

func (d *Document) NodeDirectives(node Node) []int {
	switch node.Kind {
	case NodeKindField:
		return d.Fields[node.Ref].Directives.Refs
	case NodeKindInlineFragment:
		return d.InlineFragments[node.Ref].Directives.Refs
	case NodeKindFragmentSpread:
		return d.FragmentSpreads[node.Ref].Directives.Refs
	case NodeKindSchemaDefinition:
		return d.SchemaDefinitions[node.Ref].Directives.Refs
	case NodeKindSchemaExtension:
		return d.SchemaExtensions[node.Ref].Directives.Refs
	case NodeKindObjectTypeDefinition:
		return d.ObjectTypeDefinitions[node.Ref].Directives.Refs
	case NodeKindObjectTypeExtension:
		return d.ObjectTypeExtensions[node.Ref].Directives.Refs
	case NodeKindInterfaceTypeDefinition:
		return d.InterfaceTypeDefinitions[node.Ref].Directives.Refs
	case NodeKindInterfaceTypeExtension:
		return d.InterfaceTypeExtensions[node.Ref].Directives.Refs
	case NodeKindInputObjectTypeDefinition:
		return d.InputObjectTypeDefinitions[node.Ref].Directives.Refs
	case NodeKindInputObjectTypeExtension:
		return d.InputObjectTypeExtensions[node.Ref].Directives.Refs
	case NodeKindScalarTypeDefinition:
		return d.ScalarTypeDefinitions[node.Ref].Directives.Refs
	case NodeKindScalarTypeExtension:
		return d.ScalarTypeExtensions[node.Ref].Directives.Refs
	case NodeKindUnionTypeDefinition:
		return d.UnionTypeDefinitions[node.Ref].Directives.Refs
	case NodeKindUnionTypeExtension:
		return d.UnionTypeExtensions[node.Ref].Directives.Refs
	case NodeKindEnumTypeDefinition:
		return d.EnumTypeDefinitions[node.Ref].Directives.Refs
	case NodeKindEnumTypeExtension:
		return d.EnumTypeExtensions[node.Ref].Directives.Refs
	case NodeKindFragmentDefinition:
		return d.FragmentDefinitions[node.Ref].Directives.Refs
	case NodeKindInputValueDefinition:
		return d.InputValueDefinitions[node.Ref].Directives.Refs
	case NodeKindEnumValueDefinition:
		return d.EnumValueDefinitions[node.Ref].Directives.Refs
	case NodeKindVariableDefinition:
		return d.VariableDefinitions[node.Ref].Directives.Refs
	case NodeKindOperationDefinition:
		return d.OperationDefinitions[node.Ref].Directives.Refs
	default:
		return nil
	}
}

type DirectiveList struct {
	Refs []int
}

type RootOperationTypeDefinitionList struct {
	LBrace position.Position // {
	Refs   []int             // RootOperationTypeDefinition
	RBrace position.Position // }
}

type SchemaExtension struct {
	ExtendLiteral position.Position
	SchemaDefinition
}

type RootOperationTypeDefinition struct {
	OperationType OperationType     // one of query, mutation, subscription
	Colon         position.Position // :
	NamedType     Type              // e.g. Query
}

func (d *Document) RootOperationTypeDefinitionNameString(ref int) string {
	return d.RootOperationTypeDefinitions[ref].OperationType.String()
}

func (d *Document) RootOperationTypeDefinitionIsFirstInSchemaDefinition(ref int, ancestor Node) bool {
	switch ancestor.Kind {
	case NodeKindSchemaDefinition:
		if len(d.SchemaDefinitions[ancestor.Ref].RootOperationTypeDefinitions.Refs) == 0 {
			return false
		}
		return ref == d.SchemaDefinitions[ancestor.Ref].RootOperationTypeDefinitions.Refs[0]
	case NodeKindSchemaExtension:
		if len(d.SchemaExtensions[ancestor.Ref].RootOperationTypeDefinitions.Refs) == 0 {
			return false
		}
		return ref == d.SchemaExtensions[ancestor.Ref].RootOperationTypeDefinitions.Refs[0]
	default:
		return false
	}
}

func (d *Document) RootOperationTypeDefinitionIsLastInSchemaDefinition(ref int, ancestor Node) bool {
	switch ancestor.Kind {
	case NodeKindSchemaDefinition:
		return d.SchemaDefinitions[ancestor.Ref].RootOperationTypeDefinitions.Refs[len(d.SchemaDefinitions[ancestor.Ref].RootOperationTypeDefinitions.Refs)-1] == ref
	case NodeKindSchemaExtension:
		return d.SchemaExtensions[ancestor.Ref].RootOperationTypeDefinitions.Refs[len(d.SchemaExtensions[ancestor.Ref].RootOperationTypeDefinitions.Refs)-1] == ref
	default:
		return false
	}
}

func (d *Document) CreateRootOperationTypeDefinition(operationType OperationType, rootNodeIndex int) (ref int) {
	switch operationType {
	case OperationTypeQuery:
		d.Index.QueryTypeName = []byte("Query")
	case OperationTypeMutation:
		d.Index.MutationTypeName = []byte("Mutation")
	case OperationTypeSubscription:
		d.Index.SubscriptionTypeName = []byte("Subscription")
	default:
		return
	}

	nameRef := d.ObjectTypeDefinitionNameRef(d.RootNodes[rootNodeIndex].Ref)
	return d.AddRootOperationTypeDefinition(RootOperationTypeDefinition{
		OperationType: operationType,
		NamedType: Type{
			TypeKind: TypeKindNamed,
			Name:     nameRef,
		},
	})
}

func (d *Document) AddRootOperationTypeDefinition(rootOperationTypeDefinition RootOperationTypeDefinition) (ref int) {
	d.RootOperationTypeDefinitions = append(d.RootOperationTypeDefinitions, rootOperationTypeDefinition)
	return len(d.RootOperationTypeDefinitions) - 1
}

type Directive struct {
	At           position.Position  // @
	Name         ByteSliceReference // e.g. include
	HasArguments bool
	Arguments    ArgumentList // e.g. (if: true)
}

func (d *Document) PrintDirective(ref int, w io.Writer) error {
	_, err := w.Write(literal.AT)
	if err != nil {
		return err
	}
	_, err = w.Write(d.Input.ByteSlice(d.Directives[ref].Name))
	if err != nil {
		return err
	}
	if d.Directives[ref].HasArguments {
		err = d.PrintArguments(d.Directives[ref].Arguments.Refs, w)
	}
	return err
}

type ArgumentList struct {
	LPAREN position.Position
	Refs   []int // Argument
	RPAREN position.Position
}

type FieldDefinition struct {
	Description             Description        // optional e.g. "FieldDefinition is ..."
	Name                    ByteSliceReference // e.g. foo
	HasArgumentsDefinitions bool
	ArgumentsDefinition     InputValueDefinitionList // optional
	Colon                   position.Position        // :
	Type                    int                      // e.g. String
	HasDirectives           bool
	Directives              DirectiveList // e.g. @foo
}

func (d *Document) FieldDefinitionNameBytes(ref int) ByteSlice {
	return d.Input.ByteSlice(d.FieldDefinitions[ref].Name)
}

func (d *Document) FieldDefinitionNameString(ref int) string {
	return unsafebytes.BytesToString(d.FieldDefinitionNameBytes(ref))
}

func (d *Document) FieldDefinitionDescriptionBytes(ref int) ByteSlice {
	if !d.FieldDefinitions[ref].Description.IsDefined {
		return nil
	}
	return d.Input.ByteSlice(d.FieldDefinitions[ref].Description.Content)
}

func (d *Document) FieldDefinitionDescriptionString(ref int) string {
	return unsafebytes.BytesToString(d.FieldDefinitionDescriptionBytes(ref))
}

func (d *Document) FieldDefinitionIsFirst(field int, ancestor Node) bool {
	definitions := d.NodeFieldDefinitions(ancestor)
	return len(definitions) != 0 && definitions[0] == field
}

func (d *Document) FieldDefinitionIsLast(field int, ancestor Node) bool {
	definitions := d.NodeFieldDefinitions(ancestor)
	return len(definitions) != 0 && definitions[len(definitions)-1] == field
}

func (d *Document) FieldDefinitionDirectives(fieldDefinition int) (refs []int) {
	return d.FieldDefinitions[fieldDefinition].Directives.Refs
}

func (d *Document) FieldDefinitionDirectiveByName(fieldDefinition int, directiveName ByteSlice) (ref int, exists bool) {
	for _, i := range d.FieldDefinitions[fieldDefinition].Directives.Refs {
		if bytes.Equal(directiveName, d.DirectiveNameBytes(i)) {
			return i, true
		}
	}
	return
}

func (d *Document) FieldDefinitionResolverTypeName(enclosingType Node) ByteSlice {
	switch enclosingType.Kind {
	case NodeKindObjectTypeDefinition:
		name := d.ObjectTypeDefinitionNameBytes(enclosingType.Ref)
		switch {
		case bytes.Equal(name, d.Index.QueryTypeName):
			return literal.QUERY
		case bytes.Equal(name, d.Index.MutationTypeName):
			return literal.MUTATION
		case bytes.Equal(name, d.Index.SubscriptionTypeName):
			return literal.SUBSCRIPTION
		}
	}
	return d.NodeNameBytes(enclosingType)
}

func (d *Document) AddFieldDefinition(fieldDefinition FieldDefinition) (ref int) {
	d.FieldDefinitions = append(d.FieldDefinitions, fieldDefinition)
	return len(d.FieldDefinitions) - 1
}

type InputValueDefinitionList struct {
	LPAREN position.Position // (
	Refs   []int             // InputValueDefinition
	RPAREN position.Position // )
}

type Argument struct {
	Name  ByteSliceReference // e.g. foo
	Colon position.Position  // :
	Value Value              // e.g. 100 or "Bar"
}

func (d *Document) ArgumentsBefore(ancestor Node, argument int) []int {
	switch ancestor.Kind {
	case NodeKindField:
		for i, j := range d.Fields[ancestor.Ref].Arguments.Refs {
			if argument == j {
				return d.Fields[ancestor.Ref].Arguments.Refs[:i]
			}
		}
	case NodeKindDirective:
		for i, j := range d.Directives[ancestor.Ref].Arguments.Refs {
			if argument == j {
				return d.Directives[ancestor.Ref].Arguments.Refs[:i]
			}
		}
	}
	return nil
}

func (d *Document) ArgumentsAfter(ancestor Node, argument int) []int {
	switch ancestor.Kind {
	case NodeKindField:
		for i, j := range d.Fields[ancestor.Ref].Arguments.Refs {
			if argument == j {
				return d.Fields[ancestor.Ref].Arguments.Refs[i+1:]
			}
		}
	case NodeKindDirective:
		for i, j := range d.Directives[ancestor.Ref].Arguments.Refs {
			if argument == j {
				return d.Directives[ancestor.Ref].Arguments.Refs[i+1:]
			}
		}
	}
	return nil
}

func (d *Document) PrintArgument(ref int, w io.Writer) error {
	_, err := w.Write(d.Input.ByteSlice(d.Arguments[ref].Name))
	if err != nil {
		return err
	}
	_, err = w.Write(literal.COLON)
	if err != nil {
		return err
	}
	_, err = w.Write(literal.SPACE)
	if err != nil {
		return err
	}
	return d.PrintValue(d.Arguments[ref].Value, w)
}

func (d *Document) PrintArguments(refs []int, w io.Writer) (err error) {
	_, err = w.Write(literal.LPAREN)
	if err != nil {
		return
	}
	for i, j := range refs {
		err = d.PrintArgument(j, w)
		if err != nil {
			return
		}
		if i != len(refs)-1 {
			_, err = w.Write(literal.COMMA)
			if err != nil {
				return
			}
			_, err = w.Write(literal.SPACE)
			if err != nil {
				return
			}
		}
	}
	_, err = w.Write(literal.RPAREN)
	return
}

type Value struct {
	Kind ValueKind // e.g. 100 or "Bar"
	Ref  int
}

func (d *Document) ValueContentBytes(value Value) ByteSlice {
	switch value.Kind {
	case ValueKindEnum:
		return d.EnumValueNameBytes(value.Ref)
	case ValueKindString:
		d.StringValueContentBytes(value.Ref)
	case ValueKindInteger:
		return d.IntValueRaw(value.Ref)
	case ValueKindFloat:
		return d.FloatValueRaw(value.Ref)
	}
	panic(fmt.Errorf("ValueContentBytes not implemented for ValueKind: %s", value.Kind))
}

// nolint
func (d *Document) PrintValue(value Value, w io.Writer) (err error) {
	switch value.Kind {
	case ValueKindBoolean:
		if d.BooleanValues[value.Ref] {
			_, err = w.Write(literal.TRUE)
		} else {
			_, err = w.Write(literal.FALSE)
		}
	case ValueKindString:
		_, err = w.Write(literal.QUOTE)
		_, err = w.Write(d.Input.ByteSlice(d.StringValues[value.Ref].Content))
		_, err = w.Write(literal.QUOTE)
	case ValueKindInteger:
		if d.IntValues[value.Ref].Negative {
			_, err = w.Write(literal.SUB)
		}
		_, err = w.Write(d.Input.ByteSlice(d.IntValues[value.Ref].Raw))
	case ValueKindFloat:
		if d.FloatValues[value.Ref].Negative {
			_, err = w.Write(literal.SUB)
		}
		_, err = w.Write(d.Input.ByteSlice(d.FloatValues[value.Ref].Raw))
	case ValueKindVariable:
		_, err = w.Write(literal.DOLLAR)
		_, err = w.Write(d.Input.ByteSlice(d.VariableValues[value.Ref].Name))
	case ValueKindNull:
		_, err = w.Write(literal.NULL)
	case ValueKindList:
		_, err = w.Write(literal.LBRACK)
		for i, j := range d.ListValues[value.Ref].Refs {
			err = d.PrintValue(d.Value(j), w)
			if err != nil {
				return
			}
			if i != len(d.ListValues[value.Ref].Refs)-1 {
				_, err = w.Write(literal.COMMA)
			}
		}
		_, err = w.Write(literal.RBRACK)
	case ValueKindObject:
		_, err = w.Write(literal.LBRACE)
		for i, j := range d.ObjectValues[value.Ref].Refs {
			_, err = w.Write(d.ObjectFieldNameBytes(j))
			if err != nil {
				return
			}
			_, err = w.Write(literal.COLON)
			if err != nil {
				return
			}
			_, err = w.Write(literal.SPACE)
			if err != nil {
				return
			}
			err = d.PrintValue(d.ObjectFieldValue(j), w)
			if err != nil {
				return
			}
			if i != len(d.ObjectValues[value.Ref].Refs)-1 {
				_, err = w.Write(literal.COMMA)
				if err != nil {
					return
				}
			}
		}
		_, err = w.Write(literal.RBRACE)
	case ValueKindEnum:
		_, err = w.Write(d.Input.ByteSlice(d.EnumValues[value.Ref].Name))
	}
	return
}

func (d *Document) PrintValueBytes(value Value, buf []byte) ([]byte, error) {
	if buf == nil {
		buf = make([]byte, 0, 24)
	}
	b := bytes.NewBuffer(buf)
	err := d.PrintValue(value, b)
	return b.Bytes(), err
}

type ListValue struct {
	LBRACK position.Position // [
	Refs   []int             // Path
	RBRACK position.Position // ]
}

// VariableValue
// example:
// $devicePicSize
type VariableValue struct {
	Dollar position.Position  // $
	Name   ByteSliceReference // e.g. devicePicSize
}

func (d *Document) AddVariableValueArgument(argName, variableName []byte) (variableValueRef, argRef int) {
	variable := VariableValue{
		Name: d.Input.AppendInputBytes(variableName),
	}
	d.VariableValues = append(d.VariableValues, variable)
	variableValueRef = len(d.VariableValues) - 1
	arg := Argument{
		Name: d.Input.AppendInputBytes(argName),
		Value: Value{
			Kind: ValueKindVariable,
			Ref:  variableValueRef,
		},
	}
	d.Arguments = append(d.Arguments, arg)
	argRef = len(d.Arguments) - 1
	return
}

// StringValue
// example:
// "foo"
type StringValue struct {
	BlockString bool               // """foo""" = blockString, "foo" string
	Content     ByteSliceReference // e.g. foo
}

// IntValue
// example:
// 123 / -123
type IntValue struct {
	Negative     bool               // indicates if the value is negative
	NegativeSign position.Position  // optional -
	Raw          ByteSliceReference // e.g. 123
}

func (d *Document) IntValueAsInt(ref int) (out int64) {
	in := d.Input.ByteSlice(d.IntValues[ref].Raw)
	out = unsafebytes.BytesToInt64(in)
	if d.IntValues[ref].Negative {
		out = -out
	}
	return
}

// FloatValue
// example:
// 13.37 / -13.37
type FloatValue struct {
	Negative     bool               // indicates if the value is negative
	NegativeSign position.Position  // optional -
	Raw          ByteSliceReference // e.g. 13.37
}

func (d *Document) FloatValueAsFloat32(ref int) (out float32) {
	in := d.Input.ByteSlice(d.FloatValues[ref].Raw)
	out = unsafebytes.BytesToFloat32(in)
	if d.FloatValues[ref].Negative {
		out = -out
	}
	return
}

// EnumValue
// example:
// Name but not true or false or null
type EnumValue struct {
	Name ByteSliceReference // e.g. ORIGIN
}

// BooleanValues
// one of: true, false
type BooleanValue bool

// ObjectValue
// example:
// { lon: 12.43, lat: -53.211 }
type ObjectValue struct {
	LBRACE position.Position
	Refs   []int // ObjectField
	RBRACE position.Position
}

// ObjectField
// example:
// lon: 12.43
type ObjectField struct {
	Name  ByteSliceReference // e.g. lon
	Colon position.Position  // :
	Value Value              // e.g. 12.43
}

type Description struct {
	IsDefined     bool
	IsBlockString bool               // true if -> """content""" ; else "content"
	Content       ByteSliceReference // literal
	Position      position.Position
}

// nolint
func (d *Document) PrintDescription(description Description, indent []byte, depth int, writer io.Writer) (err error) {
	for i := 0; i < depth; i++ {
		_, err = writer.Write(indent)
	}
	if description.IsBlockString {
		_, err = writer.Write(literal.QUOTE)
		_, err = writer.Write(literal.QUOTE)
		_, err = writer.Write(literal.QUOTE)
		_, err = writer.Write(literal.LINETERMINATOR)
		for i := 0; i < depth; i++ {
			_, err = writer.Write(indent)
		}
	} else {
		_, err = writer.Write(literal.QUOTE)
	}

	content := d.Input.ByteSlice(description.Content)
	skipWhitespace := false
	for i := range content {
		switch content[i] {
		case runes.LINETERMINATOR:
			skipWhitespace = true
		case runes.TAB, runes.SPACE:
			if skipWhitespace {
				continue
			}
		default:
			if skipWhitespace {
				for i := 0; i < depth; i++ {
					_, err = writer.Write(indent)
				}
			}
			skipWhitespace = false
		}
		_, err = writer.Write(content[i : i+1])
	}
	if description.IsBlockString {
		_, err = writer.Write(literal.LINETERMINATOR)
		for i := 0; i < depth; i++ {
			_, err = writer.Write(indent)
		}
		_, err = writer.Write(literal.QUOTE)
		_, err = writer.Write(literal.QUOTE)
		_, err = writer.Write(literal.QUOTE)
	} else {
		_, err = writer.Write(literal.QUOTE)
	}
	return nil
}

type ObjectTypeDefinition struct {
	Description          Description        // optional, e.g. "type Foo is ..."
	TypeLiteral          position.Position  // type
	Name                 ByteSliceReference // e.g. Foo
	ImplementsInterfaces TypeList           // e.g implements Bar & Baz
	HasDirectives        bool
	Directives           DirectiveList // e.g. @foo
	HasFieldDefinitions  bool
	FieldsDefinition     FieldDefinitionList // { foo:Bar bar(baz:String) }
}

func (d *Document) ObjectTypeDefinitionNameBytes(ref int) ByteSlice {
	return d.Input.ByteSlice(d.ObjectTypeDefinitions[ref].Name)
}

func (d *Document) ObjectTypeDefinitionNameRef(ref int) ByteSliceReference {
	return d.ObjectTypeDefinitions[ref].Name
}

func (d *Document) ObjectTypeDefinitionNameString(ref int) string {
	return unsafebytes.BytesToString(d.Input.ByteSlice(d.ObjectTypeDefinitions[ref].Name))
}

func (d *Document) ObjectTypeDescriptionNameBytes(ref int) ByteSlice {
	if !d.ObjectTypeDefinitions[ref].Description.IsDefined {
		return nil
	}
	return d.Input.ByteSlice(d.ObjectTypeDefinitions[ref].Description.Content)
}

func (d *Document) ObjectTypeDescriptionNameString(ref int) string {
	return unsafebytes.BytesToString(d.ObjectTypeDescriptionNameBytes(ref))
}

func (d *Document) ObjectTypeDefinitionHasField(ref int, fieldName []byte) bool {
	for _, fieldDefinitionRef := range d.ObjectTypeDefinitions[ref].FieldsDefinition.Refs {
		currentFieldName := d.FieldDefinitionNameBytes(fieldDefinitionRef)
		if currentFieldName.Equals(fieldName) {
			return true
		}
	}
	return false
}

type TypeList struct {
	Refs []int // Type
}

type FieldDefinitionList struct {
	LBRACE position.Position // {
	Refs   []int             // FieldDefinition
	RBRACE position.Position // }
}

type ObjectTypeExtension struct {
	ExtendLiteral position.Position
	ObjectTypeDefinition
}

func (d *Document) ObjectTypeExtensionNameBytes(ref int) ByteSlice {
	return d.Input.ByteSlice(d.ObjectTypeExtensions[ref].Name)
}

func (d *Document) ObjectTypeExtensionNameString(ref int) string {
	return unsafebytes.BytesToString(d.Input.ByteSlice(d.ObjectTypeExtensions[ref].Name))
}

func (d *Document) ObjectTypeExtensionHasFieldDefinitions(ref int) bool {
	return d.ObjectTypeExtensions[ref].HasFieldDefinitions
}

func (d *Document) ObjectTypeExtensionHasDirectives(ref int) bool {
	return d.ObjectTypeExtensions[ref].HasDirectives
}

type InputValueDefinition struct {
	Description   Description        // optional, e.g. "input Foo is..."
	Name          ByteSliceReference // e.g. Foo
	Colon         position.Position  // :
	Type          int                // e.g. String
	DefaultValue  DefaultValue       // e.g. = "Bar"
	HasDirectives bool
	Directives    DirectiveList // e.g. @baz
}

func (d *Document) InputValueDefinitionHasDefaultValue(ref int) bool {
	return d.InputValueDefinitions[ref].DefaultValue.IsDefined
}

func (d *Document) InputValueDefinitionDefaultValue(ref int) Value {
	return d.InputValueDefinitions[ref].DefaultValue.Value
}

func (d *Document) InputValueDefinitionNameBytes(ref int) ByteSlice {
	return d.Input.ByteSlice(d.InputValueDefinitions[ref].Name)
}

func (d *Document) InputValueDefinitionNameString(ref int) string {
	return unsafebytes.BytesToString(d.Input.ByteSlice(d.InputValueDefinitions[ref].Name))
}

func (d *Document) InputValueDefinitionDescriptionBytes(ref int) ByteSlice {
	if !d.InputValueDefinitions[ref].Description.IsDefined {
		return nil
	}
	return d.Input.ByteSlice(d.InputValueDefinitions[ref].Description.Content)
}

func (d *Document) InputValueDefinitionDescriptionString(ref int) string {
	return unsafebytes.BytesToString(d.InputValueDefinitionDescriptionBytes(ref))
}

func (d *Document) InputValueDefinitionType(ref int) int {
	return d.InputValueDefinitions[ref].Type
}

func (d *Document) NodeInputValueDefinitions(node Node) []int {
	switch node.Kind {
	case NodeKindInputObjectTypeDefinition:
		return d.InputObjectTypeDefinitions[node.Ref].InputFieldsDefinition.Refs
	case NodeKindInputObjectTypeExtension:
		return d.InputObjectTypeExtensions[node.Ref].InputFieldsDefinition.Refs
	case NodeKindFieldDefinition:
		return d.FieldDefinitions[node.Ref].ArgumentsDefinition.Refs
	case NodeKindDirectiveDefinition:
		return d.DirectiveDefinitions[node.Ref].ArgumentsDefinition.Refs
	default:
		return nil
	}
}

func (d *Document) InputValueDefinitionIsFirst(inputValue int, ancestor Node) bool {
	inputValues := d.NodeInputValueDefinitions(ancestor)
	return inputValues != nil && inputValues[0] == inputValue
}

func (d *Document) InputValueDefinitionIsLast(inputValue int, ancestor Node) bool {
	inputValues := d.NodeInputValueDefinitions(ancestor)
	return inputValues != nil && inputValues[len(inputValues)-1] == inputValue
}

func (d *Document) InputValueDefinitionArgumentIsOptional(ref int) bool {
	nonNull := d.Types[d.InputValueDefinitions[ref].Type].TypeKind == TypeKindNonNull
	hasDefault := d.InputValueDefinitions[ref].DefaultValue.IsDefined
	return !nonNull || hasDefault
}

func (d *Document) InputValueDefinitionHasDirective(ref int, directiveName ByteSlice) bool {
	if !d.InputValueDefinitions[ref].HasDirectives {
		return false
	}
	for _, i := range d.InputValueDefinitions[ref].Directives.Refs {
		if bytes.Equal(directiveName, d.DirectiveNameBytes(i)) {
			return true
		}
	}
	return false
}

func (d *Document) AddInputValueDefinition(inputValueDefinition InputValueDefinition) (ref int) {
	d.InputValueDefinitions = append(d.InputValueDefinitions, inputValueDefinition)
	return len(d.InputValueDefinitions) - 1
}

type Type struct {
	TypeKind TypeKind           // one of Named,List,NonNull
	Name     ByteSliceReference // e.g. String (only on NamedType)
	Open     position.Position  // [ (only on ListType)
	Close    position.Position  // ] (only on ListType)
	Bang     position.Position  // ! (only on NonNullType)
	OfType   int
}

func (d *Document) TypeNameBytes(ref int) ByteSlice {
	return d.Input.ByteSlice(d.Types[ref].Name)
}

func (d *Document) TypeNameString(ref int) string {
	return unsafebytes.BytesToString(d.Input.ByteSlice(d.Types[ref].Name))
}

func (d *Document) PrintType(ref int, w io.Writer) error {
	switch d.Types[ref].TypeKind {
	case TypeKindNonNull:
		err := d.PrintType(d.Types[ref].OfType, w)
		if err != nil {
			return err
		}
		_, err = w.Write(literal.BANG)
		return err
	case TypeKindNamed:
		_, err := w.Write(d.Input.ByteSlice(d.Types[ref].Name))
		return err
	case TypeKindList:
		_, err := w.Write(literal.LBRACK)
		if err != nil {
			return err
		}
		err = d.PrintType(d.Types[ref].OfType, w)
		if err != nil {
			return err
		}
		_, err = w.Write(literal.RBRACK)
		return err
	}
	return nil
}

func (d *Document) PrintTypeBytes(ref int, buf []byte) ([]byte, error) {
	if buf == nil {
		buf = make([]byte, 0, 24)
	}
	b := bytes.NewBuffer(buf)
	err := d.PrintType(ref, b)
	return b.Bytes(), err
}

func (d *Document) AddNamedType(name []byte) (ref int) {
	nameRef := d.Input.AppendInputBytes(name)
	d.Types = append(d.Types, Type{
		TypeKind: TypeKindNamed,
		Name:     nameRef,
	})
	return len(d.Types) - 1
}

func (d *Document) AddNonNullNamedType(name []byte) (ref int) {
	namedRef := d.AddNamedType(name)
	d.Types = append(d.Types, Type{
		TypeKind: TypeKindNonNull,
		OfType:   namedRef,
	})
	return len(d.Types) - 1
}

type DefaultValue struct {
	IsDefined bool
	Equals    position.Position // =
	Value     Value             // e.g. "Foo"
}

type InputObjectTypeDefinition struct {
	Description              Description        // optional, describes the input type
	InputLiteral             position.Position  // input
	Name                     ByteSliceReference // name of the input type
	HasDirectives            bool
	Directives               DirectiveList // optional, e.g. @foo
	HasInputFieldsDefinition bool
	InputFieldsDefinition    InputValueDefinitionList // e.g. x:Float
}

func (d *Document) InputObjectTypeDefinitionInputValueDefinitionDefaultValueString(inputObjectTypeDefinitionName, inputValueDefinitionName string) string {
	defaultValue := d.InputObjectTypeDefinitionInputValueDefinitionDefaultValue(inputObjectTypeDefinitionName, inputValueDefinitionName)
	if defaultValue.Kind != ValueKindString {
		return ""
	}
	return d.StringValueContentString(defaultValue.Ref)
}

func (d *Document) InputObjectTypeDefinitionInputValueDefinitionDefaultValueBool(inputObjectTypeDefinitionName, inputValueDefinitionName string) bool {
	defaultValue := d.InputObjectTypeDefinitionInputValueDefinitionDefaultValue(inputObjectTypeDefinitionName, inputValueDefinitionName)
	if defaultValue.Kind != ValueKindBoolean {
		return false
	}
	return bool(d.BooleanValue(defaultValue.Ref))
}

func (d *Document) InputObjectTypeDefinitionInputValueDefinitionDefaultValueInt64(inputObjectTypeDefinitionName, inputValueDefinitionName string) int64 {
	defaultValue := d.InputObjectTypeDefinitionInputValueDefinitionDefaultValue(inputObjectTypeDefinitionName, inputValueDefinitionName)
	if defaultValue.Kind != ValueKindInteger {
		return -1
	}
	return d.IntValueAsInt(defaultValue.Ref)
}

func (d *Document) InputObjectTypeDefinitionInputValueDefinitionDefaultValueFloat32(inputObjectTypeDefinitionName, inputValueDefinitionName string) float32 {
	defaultValue := d.InputObjectTypeDefinitionInputValueDefinitionDefaultValue(inputObjectTypeDefinitionName, inputValueDefinitionName)
	if defaultValue.Kind != ValueKindFloat {
		return -1
	}
	return d.FloatValueAsFloat32(defaultValue.Ref)
}

func (d *Document) InputObjectTypeDefinitionInputValueDefinitionDefaultValue(inputObjectTypeDefinitionName, inputValueDefinitionName string) Value {
	inputObjectTypeDefinition := d.Index.Nodes[xxhash.Sum64String(inputObjectTypeDefinitionName)]
	if inputObjectTypeDefinition.Kind != NodeKindInputObjectTypeDefinition {
		return Value{}
	}
	inputValueDefinition := d.InputObjectTypeDefinitionInputValueDefinitionByName(inputObjectTypeDefinition.Ref, unsafebytes.StringToBytes(inputValueDefinitionName))
	if inputValueDefinition == -1 {
		return Value{}
	}
	return d.InputValueDefinitionDefaultValue(inputValueDefinition)
}

func (d *Document) InputObjectTypeDefinitionInputValueDefinitionByName(definition int, inputValueDefinitionName ByteSlice) int {
	for _, i := range d.InputObjectTypeDefinitions[definition].InputFieldsDefinition.Refs {
		if bytes.Equal(inputValueDefinitionName, d.InputValueDefinitionNameBytes(i)) {
			return i
		}
	}
	return -1
}

func (d *Document) InputObjectTypeExtensionHasDirectives(ref int) bool {
	return d.InputObjectTypeExtensions[ref].HasDirectives
}

func (d *Document) InputObjectTypeExtensionHasInputFieldsDefinition(ref int) bool {
	return d.InputObjectTypeDefinitions[ref].HasInputFieldsDefinition
}

func (d *Document) InputObjectTypeDefinitionNameBytes(ref int) ByteSlice {
	return d.Input.ByteSlice(d.InputObjectTypeDefinitions[ref].Name)
}

func (d *Document) InputObjectTypeDefinitionNameString(ref int) string {
	return unsafebytes.BytesToString(d.Input.ByteSlice(d.InputObjectTypeDefinitions[ref].Name))
}

func (d *Document) InputObjectTypeDefinitionDescriptionBytes(ref int) ByteSlice {
	if !d.InputObjectTypeDefinitions[ref].Description.IsDefined {
		return nil
	}
	return d.Input.ByteSlice(d.InputObjectTypeDefinitions[ref].Description.Content)
}

func (d *Document) InputObjectTypeDefinitionDescriptionString(ref int) string {
	return unsafebytes.BytesToString(d.InputObjectTypeDefinitionNameBytes(ref))
}

type InputObjectTypeExtension struct {
	ExtendLiteral position.Position
	InputObjectTypeDefinition
}

func (d *Document) InputObjectTypeExtensionNameBytes(ref int) ByteSlice {
	return d.Input.ByteSlice(d.InputObjectTypeExtensions[ref].Name)
}

func (d *Document) InputObjectTypeExtensionNameString(ref int) string {
	return unsafebytes.BytesToString(d.Input.ByteSlice(d.InputObjectTypeExtensions[ref].Name))
}

// ScalarTypeDefinition
// example:
// scalar JSON
type ScalarTypeDefinition struct {
	Description   Description        // optional, describes the scalar
	ScalarLiteral position.Position  // scalar
	Name          ByteSliceReference // e.g. JSON
	HasDirectives bool
	Directives    DirectiveList // optional, e.g. @foo
}

func (d *Document) ScalarTypeDefinitionHasDirectives(ref int) bool {
	return d.ScalarTypeDefinitions[ref].HasDirectives
}

func (d *Document) ScalarTypeDefinitionNameBytes(ref int) ByteSlice {
	return d.Input.ByteSlice(d.ScalarTypeDefinitions[ref].Name)
}

func (d *Document) ScalarTypeDefinitionNameString(ref int) string {
	return unsafebytes.BytesToString(d.Input.ByteSlice(d.ScalarTypeDefinitions[ref].Name))
}

type ScalarTypeExtension struct {
	ExtendLiteral position.Position
	ScalarTypeDefinition
}

func (d *Document) ScalarTypeExtensionHasDirectives(ref int) bool {
	return d.ScalarTypeExtensions[ref].HasDirectives
}

func (d *Document) ScalarTypeExtensionNameBytes(ref int) ByteSlice {
	return d.Input.ByteSlice(d.ScalarTypeExtensions[ref].Name)
}

func (d *Document) ScalarTypeExtensionNameString(ref int) string {
	return unsafebytes.BytesToString(d.Input.ByteSlice(d.ScalarTypeExtensions[ref].Name))
}

// InterfaceTypeDefinition
// example:
// interface NamedEntity {
// 	name: String
// }
type InterfaceTypeDefinition struct {
	Description         Description        // optional, describes the interface
	InterfaceLiteral    position.Position  // interface
	Name                ByteSliceReference // e.g. NamedEntity
	HasDirectives       bool
	Directives          DirectiveList // optional, e.g. @foo
	HasFieldDefinitions bool
	FieldsDefinition    FieldDefinitionList // optional, e.g. { name: String }
}

func (d *Document) InterfaceTypeExtensionHasDirectives(ref int) bool {
	return d.InterfaceTypeExtensions[ref].HasDirectives
}

func (d *Document) InterfaceTypeExtensionHasFieldDefinitions(ref int) bool {
	return d.InterfaceTypeExtensions[ref].HasFieldDefinitions
}

func (d *Document) InterfaceTypeDefinitionNameBytes(ref int) ByteSlice {
	return d.Input.ByteSlice(d.InterfaceTypeDefinitions[ref].Name)
}

func (d *Document) InterfaceTypeDefinitionNameString(ref int) string {
	return unsafebytes.BytesToString(d.Input.ByteSlice(d.InterfaceTypeDefinitions[ref].Name))
}

func (d *Document) InterfaceTypeDefinitionDescriptionBytes(ref int) ByteSlice {
	if !d.InterfaceTypeDefinitions[ref].Description.IsDefined {
		return nil
	}
	return d.Input.ByteSlice(d.InterfaceTypeDefinitions[ref].Description.Content)
}

func (d *Document) InterfaceTypeDefinitionDescriptionString(ref int) string {
	return unsafebytes.BytesToString(d.InterfaceTypeDefinitionDescriptionBytes(ref))
}

type InterfaceTypeExtension struct {
	ExtendLiteral position.Position
	InterfaceTypeDefinition
}

func (d *Document) InterfaceTypeExtensionNameBytes(ref int) ByteSlice {
	return d.Input.ByteSlice(d.InterfaceTypeExtensions[ref].Name)
}

func (d *Document) InterfaceTypeExtensionNameString(ref int) string {
	return unsafebytes.BytesToString(d.Input.ByteSlice(d.InterfaceTypeExtensions[ref].Name))
}

// UnionTypeDefinition
// example:
// union SearchResult = Photo | Person
type UnionTypeDefinition struct {
	Description         Description        // optional, describes union
	UnionLiteral        position.Position  // union
	Name                ByteSliceReference // e.g. SearchResult
	HasDirectives       bool
	Directives          DirectiveList     // optional, e.g. @foo
	Equals              position.Position // =
	HasUnionMemberTypes bool
	UnionMemberTypes    TypeList // optional, e.g. Photo | Person
}

func (d *Document) UnionMemberTypeIsFirst(ref int, ancestor Node) bool {
	switch ancestor.Kind {
	case NodeKindUnionTypeDefinition:
		return len(d.UnionTypeDefinitions[ancestor.Ref].UnionMemberTypes.Refs) != 0 &&
			d.UnionTypeDefinitions[ancestor.Ref].UnionMemberTypes.Refs[0] == ref
	case NodeKindUnionTypeExtension:
		return len(d.UnionTypeExtensions[ancestor.Ref].UnionMemberTypes.Refs) != 0 &&
			d.UnionTypeExtensions[ancestor.Ref].UnionMemberTypes.Refs[0] == ref
	default:
		return false
	}
}

func (d *Document) UnionMemberTypeIsLast(ref int, ancestor Node) bool {
	switch ancestor.Kind {
	case NodeKindUnionTypeDefinition:
		return len(d.UnionTypeDefinitions[ancestor.Ref].UnionMemberTypes.Refs) != 0 &&
			d.UnionTypeDefinitions[ancestor.Ref].UnionMemberTypes.Refs[len(d.UnionTypeDefinitions[ancestor.Ref].UnionMemberTypes.Refs)-1] == ref
	case NodeKindUnionTypeExtension:
		return len(d.UnionTypeExtensions[ancestor.Ref].UnionMemberTypes.Refs) != 0 &&
			d.UnionTypeExtensions[ancestor.Ref].UnionMemberTypes.Refs[len(d.UnionTypeExtensions[ancestor.Ref].UnionMemberTypes.Refs)-1] == ref
	default:
		return false
	}
}

func (d *Document) UnionTypeDefinitionHasDirectives(ref int) bool {
	return d.UnionTypeDefinitions[ref].HasDirectives
}

func (d *Document) UnionTypeDefinitionNameBytes(ref int) ByteSlice {
	return d.Input.ByteSlice(d.UnionTypeDefinitions[ref].Name)
}

func (d *Document) UnionTypeDefinitionNameString(ref int) string {
	return unsafebytes.BytesToString(d.Input.ByteSlice(d.UnionTypeDefinitions[ref].Name))
}

func (d *Document) UnionTypeDefinitionDescriptionBytes(ref int) ByteSlice {
	if !d.UnionTypeDefinitions[ref].Description.IsDefined {
		return nil
	}
	return d.Input.ByteSlice(d.UnionTypeDefinitions[ref].Description.Content)
}

func (d *Document) UnionTypeDefinitionDescriptionString(ref int) string {
	return unsafebytes.BytesToString(d.UnionTypeDefinitionDescriptionBytes(ref))
}

type UnionTypeExtension struct {
	ExtendLiteral position.Position
	UnionTypeDefinition
}

func (d *Document) UnionTypeExtensionHasDirectives(ref int) bool {
	return d.UnionTypeExtensions[ref].HasDirectives
}

func (d *Document) UnionTypeExtensionHasUnionMemberTypes(ref int) bool {
	return d.UnionTypeExtensions[ref].HasUnionMemberTypes
}

func (d *Document) UnionTypeExtensionNameBytes(ref int) ByteSlice {
	return d.Input.ByteSlice(d.UnionTypeExtensions[ref].Name)
}

func (d *Document) UnionTypeExtensionNameString(ref int) string {
	return unsafebytes.BytesToString(d.Input.ByteSlice(d.UnionTypeExtensions[ref].Name))
}

// EnumTypeDefinition
// example:
// enum Direction {
//  NORTH
//  EAST
//  SOUTH
//  WEST
//}
type EnumTypeDefinition struct {
	Description             Description        // optional, describes enum
	EnumLiteral             position.Position  // enum
	Name                    ByteSliceReference // e.g. Direction
	HasDirectives           bool
	Directives              DirectiveList // optional, e.g. @foo
	HasEnumValuesDefinition bool
	EnumValuesDefinition    EnumValueDefinitionList // optional, e.g. { NORTH EAST }
}

func (d *Document) EnumTypeDefinitionHasDirectives(ref int) bool {
	return d.EnumTypeDefinitions[ref].HasDirectives
}

func (d *Document) EnumTypeDefinitionHasEnumValueDefinition(ref int) bool {
	return d.EnumTypeDefinitions[ref].HasEnumValuesDefinition
}

func (d *Document) EnumTypeDefinitionNameBytes(ref int) ByteSlice {
	return d.Input.ByteSlice(d.EnumTypeDefinitions[ref].Name)
}

func (d *Document) EnumTypeDefinitionNameString(ref int) string {
	return unsafebytes.BytesToString(d.Input.ByteSlice(d.EnumTypeDefinitions[ref].Name))
}

func (d *Document) EnumTypeDefinitionDescriptionBytes(ref int) ByteSlice {
	if !d.EnumTypeDefinitions[ref].Description.IsDefined {
		return nil
	}
	return d.Input.ByteSlice(d.EnumTypeDefinitions[ref].Description.Content)
}

func (d *Document) EnumTypeDefinitionDescriptionString(ref int) string {
	return unsafebytes.BytesToString(d.EnumTypeDefinitionDescriptionBytes(ref))
}

func (d *Document) EnumTypeDefinitionContainsEnumValue(enumTypeDef int, valueName ByteSlice) bool {
	for _, i := range d.EnumTypeDefinitions[enumTypeDef].EnumValuesDefinition.Refs {
		if bytes.Equal(valueName, d.EnumValueDefinitionNameBytes(i)) {
			return true
		}
	}
	return false
}

type EnumValueDefinitionList struct {
	LBRACE position.Position // {
	Refs   []int             //
	RBRACE position.Position // }
}

type EnumTypeExtension struct {
	ExtendLiteral position.Position
	EnumTypeDefinition
}

func (d *Document) EnumTypeExtensionHasDirectives(ref int) bool {
	return d.EnumTypeExtensions[ref].HasDirectives
}

func (d *Document) EnumTypeExtensionNameBytes(ref int) ByteSlice {
	return d.Input.ByteSlice(d.EnumTypeExtensions[ref].Name)
}

func (d *Document) EnumTypeExtensionNameString(ref int) string {
	return unsafebytes.BytesToString(d.Input.ByteSlice(d.EnumTypeExtensions[ref].Name))
}

// EnumValueDefinition
// example:
// "NORTH enum value" NORTH @foo
type EnumValueDefinition struct {
	Description   Description        // optional, describes enum value
	EnumValue     ByteSliceReference // e.g. NORTH (Name but not true, false or null
	HasDirectives bool
	Directives    DirectiveList // optional, e.g. @foo
}

func (d *Document) EnumValueDefinitionIsFirst(ref int, ancestor Node) bool {
	switch ancestor.Kind {
	case NodeKindEnumTypeDefinition:
		return d.EnumTypeDefinitions[ancestor.Ref].EnumValuesDefinition.Refs != nil &&
			d.EnumTypeDefinitions[ancestor.Ref].EnumValuesDefinition.Refs[0] == ref
	case NodeKindEnumTypeExtension:
		return d.EnumTypeExtensions[ancestor.Ref].EnumValuesDefinition.Refs != nil &&
			d.EnumTypeExtensions[ancestor.Ref].EnumValuesDefinition.Refs[0] == ref
	default:
		return false
	}
}

func (d *Document) EnumValueDefinitionIsLast(ref int, ancestor Node) bool {
	switch ancestor.Kind {
	case NodeKindEnumTypeDefinition:
		return d.EnumTypeDefinitions[ancestor.Ref].EnumValuesDefinition.Refs != nil &&
			d.EnumTypeDefinitions[ancestor.Ref].EnumValuesDefinition.Refs[len(d.EnumTypeDefinitions[ancestor.Ref].EnumValuesDefinition.Refs)-1] == ref
	case NodeKindEnumTypeExtension:
		return d.EnumTypeExtensions[ancestor.Ref].EnumValuesDefinition.Refs != nil &&
			d.EnumTypeExtensions[ancestor.Ref].EnumValuesDefinition.Refs[len(d.EnumTypeExtensions[ancestor.Ref].EnumValuesDefinition.Refs)-1] == ref
	default:
		return false
	}
}

func (d *Document) EnumValueDefinitionNameBytes(ref int) ByteSlice {
	return d.Input.ByteSlice(d.EnumValueDefinitions[ref].EnumValue)
}

func (d *Document) EnumValueDefinitionNameString(ref int) string {
	return unsafebytes.BytesToString(d.Input.ByteSlice(d.EnumValueDefinitions[ref].EnumValue))
}

func (d *Document) EnumValueDefinitionDescriptionBytes(ref int) ByteSlice {
	if !d.EnumValueDefinitions[ref].Description.IsDefined {
		return nil
	}
	return d.Input.ByteSlice(d.EnumValueDefinitions[ref].Description.Content)
}

func (d *Document) EnumValueDefinitionDescriptionString(ref int) string {
	return unsafebytes.BytesToString(d.EnumValueDefinitionDescriptionBytes(ref))
}

// DirectiveDefinition
// example:
// directive @example on FIELD
type DirectiveDefinition struct {
	Description             Description        // optional, describes the directive
	DirectiveLiteral        position.Position  // directive
	At                      position.Position  // @
	Name                    ByteSliceReference // e.g. example
	HasArgumentsDefinitions bool
	ArgumentsDefinition     InputValueDefinitionList // optional, e.g. (if: Boolean)
	On                      position.Position        // on
	DirectiveLocations      DirectiveLocations       // e.g. FIELD
}

func (d *Document) DirectiveDefinitionNameBytes(ref int) ByteSlice {
	return d.Input.ByteSlice(d.DirectiveDefinitions[ref].Name)
}

func (d *Document) DirectiveDefinitionNameString(ref int) string {
	return unsafebytes.BytesToString(d.Input.ByteSlice(d.DirectiveDefinitions[ref].Name))
}

func (d *Document) DirectiveDefinitionDescriptionBytes(ref int) ByteSlice {
	if !d.DirectiveDefinitions[ref].Description.IsDefined {
		return nil
	}
	return d.Input.ByteSlice(d.DirectiveDefinitions[ref].Description.Content)
}

func (d *Document) DirectiveDefinitionDescriptionString(ref int) string {
	return unsafebytes.BytesToString(d.DirectiveDefinitionDescriptionBytes(ref))
}

func (d *Document) RemoveDirectiveFromNode(node Node, ref int) {
	switch node.Kind {
	case NodeKindFragmentSpread:
		if i, ok := d.IndexOf(d.FragmentSpreads[node.Ref].Directives.Refs, ref); ok {
			d.FragmentSpreads[node.Ref].Directives.Refs = append(d.FragmentSpreads[node.Ref].Directives.Refs[:i], d.FragmentSpreads[node.Ref].Directives.Refs[i+1:]...)
			d.FragmentSpreads[node.Ref].HasDirectives = len(d.FragmentSpreads[node.Ref].Directives.Refs) > 0
		}
	case NodeKindInlineFragment:
		if i, ok := d.IndexOf(d.InlineFragments[node.Ref].Directives.Refs, ref); ok {
			d.InlineFragments[node.Ref].Directives.Refs = append(d.InlineFragments[node.Ref].Directives.Refs[:i], d.InlineFragments[node.Ref].Directives.Refs[i+1:]...)
			d.InlineFragments[node.Ref].HasDirectives = len(d.InlineFragments[node.Ref].Directives.Refs) > 0
		}
	case NodeKindField:
		if i, ok := d.IndexOf(d.Fields[node.Ref].Directives.Refs, ref); ok {
			d.Fields[node.Ref].Directives.Refs = append(d.Fields[node.Ref].Directives.Refs[:i], d.Fields[node.Ref].Directives.Refs[i+1:]...)
			d.Fields[node.Ref].HasDirectives = len(d.Fields[node.Ref].Directives.Refs) > 0
		}
	default:
		log.Printf("RemoveDirectiveFromNode not implemented for node kind: %s", node.Kind)
	}
}

func (d *Document) NodeDirectiveLocation(node Node) (location DirectiveLocation, err error) {
	switch node.Kind {
	case NodeKindSchemaDefinition:
		location = TypeSystemDirectiveLocationSchema
	case NodeKindSchemaExtension:
		location = TypeSystemDirectiveLocationSchema
	case NodeKindObjectTypeDefinition:
		location = TypeSystemDirectiveLocationObject
	case NodeKindObjectTypeExtension:
		location = TypeSystemDirectiveLocationObject
	case NodeKindInterfaceTypeDefinition:
		location = TypeSystemDirectiveLocationInterface
	case NodeKindInterfaceTypeExtension:
		location = TypeSystemDirectiveLocationInterface
	case NodeKindUnionTypeDefinition:
		location = TypeSystemDirectiveLocationUnion
	case NodeKindUnionTypeExtension:
		location = TypeSystemDirectiveLocationUnion
	case NodeKindEnumTypeDefinition:
		location = TypeSystemDirectiveLocationEnum
	case NodeKindEnumTypeExtension:
		location = TypeSystemDirectiveLocationEnum
	case NodeKindInputObjectTypeDefinition:
		location = TypeSystemDirectiveLocationInputObject
	case NodeKindInputObjectTypeExtension:
		location = TypeSystemDirectiveLocationInputObject
	case NodeKindScalarTypeDefinition:
		location = TypeSystemDirectiveLocationScalar
	case NodeKindOperationDefinition:
		switch d.OperationDefinitions[node.Ref].OperationType {
		case OperationTypeQuery:
			location = ExecutableDirectiveLocationQuery
		case OperationTypeMutation:
			location = ExecutableDirectiveLocationMutation
		case OperationTypeSubscription:
			location = ExecutableDirectiveLocationSubscription
		}
	case NodeKindField:
		location = ExecutableDirectiveLocationField
	case NodeKindFragmentSpread:
		location = ExecutableDirectiveLocationFragmentSpread
	case NodeKindInlineFragment:
		location = ExecutableDirectiveLocationInlineFragment
	case NodeKindFragmentDefinition:
		location = ExecutableDirectiveLocationFragmentDefinition
	case NodeKindVariableDefinition:
		location = ExecutableDirectiveLocationVariableDefinition
	default:
		err = fmt.Errorf("node kind: %s is not allowed to have directives", node.Kind)
	}
	return
}

func (d *Document) DirectiveLocationBytes(location DirectiveLocation) ByteSlice {
	switch location {
	case ExecutableDirectiveLocationQuery:
		return literal.LocationQuery
	case ExecutableDirectiveLocationMutation:
		return literal.LocationMutation
	case ExecutableDirectiveLocationSubscription:
		return literal.LocationSubscription
	case ExecutableDirectiveLocationField:
		return literal.LocationField
	case ExecutableDirectiveLocationFragmentDefinition:
		return literal.LocationFragmentDefinition
	case ExecutableDirectiveLocationFragmentSpread:
		return literal.LocationFragmentSpread
	case ExecutableDirectiveLocationInlineFragment:
		return literal.LocationInlineFragment
	case ExecutableDirectiveLocationVariableDefinition:
		return literal.LocationVariableDefinition
	case TypeSystemDirectiveLocationSchema:
		return literal.LocationSchema
	case TypeSystemDirectiveLocationScalar:
		return literal.LocationScalar
	case TypeSystemDirectiveLocationObject:
		return literal.LocationObject
	case TypeSystemDirectiveLocationFieldDefinition:
		return literal.LocationFieldDefinition
	case TypeSystemDirectiveLocationArgumentDefinition:
		return literal.LocationArgumentDefinition
	case TypeSystemDirectiveLocationInterface:
		return literal.LocationInterface
	case TypeSystemDirectiveLocationUnion:
		return literal.LocationUnion
	case TypeSystemDirectiveLocationEnum:
		return literal.LocationEnum
	case TypeSystemDirectiveLocationEnumValue:
		return literal.LocationEnumValue
	case TypeSystemDirectiveLocationInputObject:
		return literal.LocationInputObject
	case TypeSystemDirectiveLocationInputFieldDefinition:
		return literal.LocationInputFieldDefinition
	default:
		return nil
	}
}

func (d *Document) DirectiveLocationString(location DirectiveLocation) string {
	return unsafebytes.BytesToString(d.DirectiveLocationBytes(location))
}

type OperationDefinition struct {
	OperationType          OperationType      // one of query, mutation, subscription
	OperationTypeLiteral   position.Position  // position of the operation type literal, if present
	Name                   ByteSliceReference // optional, user defined name of the operation
	HasVariableDefinitions bool
	VariableDefinitions    VariableDefinitionList // optional, e.g. ($devicePicSize: Int)
	HasDirectives          bool
	Directives             DirectiveList // optional, e.g. @foo
	SelectionSet           int           // e.g. {field}
	HasSelections          bool
}

func (d *Document) OperationDefinitionNameBytes(ref int) ByteSlice {
	return d.Input.ByteSlice(d.OperationDefinitions[ref].Name)
}

func (d *Document) OperationDefinitionNameString(ref int) string {
	return unsafebytes.BytesToString(d.Input.ByteSlice(d.OperationDefinitions[ref].Name))
}

func (d *Document) OperationDefinitionIsLastRootNode(ref int) bool {
	for i := range d.RootNodes {
		if d.RootNodes[i].Kind == NodeKindOperationDefinition && d.RootNodes[i].Ref == ref {
			return len(d.RootNodes)-1 == i
		}
	}
	return false
}

func (d *Document) AddOperationDefinitionToRootNodes(definition OperationDefinition) Node {
	d.OperationDefinitions = append(d.OperationDefinitions, definition)
	node := Node{Kind: NodeKindOperationDefinition, Ref: len(d.OperationDefinitions) - 1}
	d.RootNodes = append(d.RootNodes, node)
	return node
}

func (d *Document) AddVariableDefinitionToOperationDefinition(operationDefinitionRef, variableValueRef, typeRef int) {
	if !d.OperationDefinitions[operationDefinitionRef].HasVariableDefinitions {
		d.OperationDefinitions[operationDefinitionRef].HasVariableDefinitions = true
		d.OperationDefinitions[operationDefinitionRef].VariableDefinitions.Refs = d.Refs[d.NextRefIndex()][:0]
	}
	variableDefinition := VariableDefinition{
		VariableValue: Value{
			Kind: ValueKindVariable,
			Ref:  variableValueRef,
		},
		Type: typeRef,
	}
	d.VariableDefinitions = append(d.VariableDefinitions, variableDefinition)
	ref := len(d.VariableDefinitions) - 1
	d.OperationDefinitions[operationDefinitionRef].VariableDefinitions.Refs =
		append(d.OperationDefinitions[operationDefinitionRef].VariableDefinitions.Refs, ref)
}

func (d *Document) FragmentDefinitionIsLastRootNode(ref int) bool {
	for i := range d.RootNodes {
		if d.RootNodes[i].Kind == NodeKindFragmentDefinition && d.RootNodes[i].Ref == ref {
			return len(d.RootNodes)-1 == i
		}
	}
	return false
}

type VariableDefinitionList struct {
	LPAREN position.Position // (
	Refs   []int             // VariableDefinition
	RPAREN position.Position // )
}

// VariableDefinition
// example:
// $devicePicSize: Int = 100 @small
type VariableDefinition struct {
	VariableValue Value             // $ Name
	Colon         position.Position // :
	Type          int               // e.g. String
	DefaultValue  DefaultValue      // optional, e.g. = "Default"
	HasDirectives bool
	Directives    DirectiveList // optional, e.g. @foo
}

func (d *Document) VariableDefinitionsBefore(variableDefinition int) bool {
	return variableDefinition != 0
}

func (d *Document) VariableDefinitionsAfter(variableDefinition int) bool {
	return len(d.VariableDefinitions) != 1 && variableDefinition != len(d.VariableDefinitions)-1
}

func (d *Document) VariableDefinitionNameBytes(ref int) ByteSlice {
	return d.VariableValueNameBytes(d.VariableDefinitions[ref].VariableValue.Ref)
}

func (d *Document) VariableDefinitionByName(name ByteSlice) (definition int, exists bool) {
	for i := range d.VariableDefinitions {
		definitionName := d.VariableValueNameBytes(d.VariableDefinitions[i].VariableValue.Ref)
		if bytes.Equal(name, definitionName) {
			return i, true
		}
	}
	return -1, false
}

func (d *Document) DirectiveArgumentInputValueDefinition(directiveName ByteSlice, argumentName ByteSlice) int {
	for i := range d.DirectiveDefinitions {
		if bytes.Equal(directiveName, d.Input.ByteSlice(d.DirectiveDefinitions[i].Name)) {
			for _, j := range d.DirectiveDefinitions[i].ArgumentsDefinition.Refs {
				if bytes.Equal(argumentName, d.Input.ByteSlice(d.InputValueDefinitions[j].Name)) {
					return j
				}
			}
		}
	}
	return -1
}

func (d *Document) DirectiveDefinitionArgumentDefaultValueString(directiveName, argumentName string) string {
	inputValueDefinition := d.DirectiveArgumentInputValueDefinition(unsafebytes.StringToBytes(directiveName), unsafebytes.StringToBytes(argumentName))
	if inputValueDefinition == -1 {
		return ""
	}
	defaultValue := d.InputValueDefinitionDefaultValue(inputValueDefinition)
	if defaultValue.Kind != ValueKindString {
		return ""
	}
	return d.StringValueContentString(defaultValue.Ref)
}

func (d *Document) DirectiveDefinitionArgumentDefaultValueBool(directiveName, argumentName string) bool {
	inputValueDefinition := d.DirectiveArgumentInputValueDefinition(unsafebytes.StringToBytes(directiveName), unsafebytes.StringToBytes(argumentName))
	if inputValueDefinition == -1 {
		return false
	}
	defaultValue := d.InputValueDefinitionDefaultValue(inputValueDefinition)
	if defaultValue.Kind != ValueKindBoolean {
		return false
	}
	return bool(d.BooleanValue(defaultValue.Ref))
}

func (d *Document) DirectiveDefinitionArgumentDefaultValueInt64(directiveName, argumentName string) int64 {
	inputValueDefinition := d.DirectiveArgumentInputValueDefinition(unsafebytes.StringToBytes(directiveName), unsafebytes.StringToBytes(argumentName))
	if inputValueDefinition == -1 {
		return -1
	}
	defaultValue := d.InputValueDefinitionDefaultValue(inputValueDefinition)
	if defaultValue.Kind != ValueKindInteger {
		return -1
	}
	return d.IntValueAsInt(defaultValue.Ref)
}

func (d *Document) DirectiveDefinitionArgumentDefaultValueFloat32(directiveName, argumentName string) float32 {
	inputValueDefinition := d.DirectiveArgumentInputValueDefinition(unsafebytes.StringToBytes(directiveName), unsafebytes.StringToBytes(argumentName))
	if inputValueDefinition == -1 {
		return -1
	}
	defaultValue := d.InputValueDefinitionDefaultValue(inputValueDefinition)
	if defaultValue.Kind != ValueKindFloat {
		return -1
	}
	return d.FloatValueAsFloat32(defaultValue.Ref)
}

type SelectionSet struct {
	LBrace        position.Position
	RBrace        position.Position
	SelectionRefs []int
}

type Selection struct {
	Kind SelectionKind // one of Field, FragmentSpread, InlineFragment
	Ref  int           // reference to the actual selection
}

func (d *Document) SelectionsBeforeField(field int, selectionSet Node) bool {
	if selectionSet.Kind != NodeKindSelectionSet {
		return false
	}

	if len(d.SelectionSets[selectionSet.Ref].SelectionRefs) == 1 {
		return false
	}

	for i, j := range d.SelectionSets[selectionSet.Ref].SelectionRefs {
		if d.Selections[j].Kind == SelectionKindField && d.Selections[j].Ref == field {
			return i != 0
		}
	}

	return false
}

func (d *Document) SelectionsAfterField(field int, selectionSet Node) bool {
	if selectionSet.Kind != NodeKindSelectionSet {
		return false
	}

	if len(d.SelectionSets[selectionSet.Ref].SelectionRefs) == 1 {
		return false
	}

	for i, j := range d.SelectionSets[selectionSet.Ref].SelectionRefs {
		if d.Selections[j].Kind == SelectionKindField && d.Selections[j].Ref == field {
			return i != len(d.SelectionSets[selectionSet.Ref].SelectionRefs)-1
		}
	}

	return false
}

func (d *Document) SelectionsAfterInlineFragment(inlineFragment int, selectionSet Node) bool {
	if selectionSet.Kind != NodeKindSelectionSet {
		return false
	}

	if len(d.SelectionSets[selectionSet.Ref].SelectionRefs) == 1 {
		return false
	}

	for i, j := range d.SelectionSets[selectionSet.Ref].SelectionRefs {
		if d.Selections[j].Kind == SelectionKindInlineFragment && d.Selections[j].Ref == inlineFragment {
			return i != len(d.SelectionSets[selectionSet.Ref].SelectionRefs)-1
		}
	}

	return false
}

func (d *Document) AddSelectionSet() Node {
	d.SelectionSets = append(d.SelectionSets, SelectionSet{SelectionRefs: d.Refs[d.NextRefIndex()][:0]})
	return Node{
		Kind: NodeKindSelectionSet,
		Ref:  len(d.SelectionSets) - 1,
	}
}

func (d *Document) AddSelection(set int, selection Selection) {
	d.Selections = append(d.Selections, selection)
	d.SelectionSets[set].SelectionRefs = append(d.SelectionSets[set].SelectionRefs, len(d.Selections)-1)
}

type Field struct {
	Alias         Alias              // optional, e.g. renamed:
	Name          ByteSliceReference // field name, e.g. id
	HasArguments  bool
	Arguments     ArgumentList // optional
	HasDirectives bool
	Directives    DirectiveList // optional
	SelectionSet  int           // optional
	HasSelections bool
}

func (d *Document) FieldObjectNameString(ref int) string {
	return unsafebytes.BytesToString(d.FieldObjectNameBytes(ref))
}

func (d *Document) FieldObjectNameBytes(ref int) ByteSlice {
	if d.Fields[ref].Alias.IsDefined {
		return d.FieldAliasBytes(ref)
	}
	return d.FieldNameBytes(ref)
}

func (d *Document) FieldNameBytes(ref int) ByteSlice {
	return d.Input.ByteSlice(d.Fields[ref].Name)
}

func (d *Document) FieldNameString(ref int) string {
	return unsafebytes.BytesToString(d.Input.ByteSlice(d.Fields[ref].Name))
}

func (d *Document) AddField(field Field) Node {
	d.Fields = append(d.Fields, field)
	return Node{
		Kind: NodeKindField,
		Ref:  len(d.Fields) - 1,
	}
}

func (d *Document) AddArgumentToField(fieldRef, argRef int) {
	if !d.Fields[fieldRef].HasArguments {
		d.Fields[fieldRef].HasArguments = true
		d.Fields[fieldRef].Arguments.Refs = d.Refs[d.NextRefIndex()][:0]
	}
	d.Fields[fieldRef].Arguments.Refs = append(d.Fields[fieldRef].Arguments.Refs, argRef)
}

type Alias struct {
	IsDefined bool
	Name      ByteSliceReference // optional, e.g. renamedField
	Colon     position.Position  // :
}

// FragmentSpread
// example:
// ...MyFragment
type FragmentSpread struct {
	Spread        position.Position  // ...
	FragmentName  ByteSliceReference // Name but not on, e.g. MyFragment
	HasDirectives bool
	Directives    DirectiveList // optional, e.g. @foo
}

// InlineFragment
// example:
// ... on User {
//      friends {
//        count
//      }
//    }
type InlineFragment struct {
	Spread        position.Position // ...
	TypeCondition TypeCondition     // on NamedType, e.g. on User
	HasDirectives bool
	Directives    DirectiveList // optional, e.g. @foo
	SelectionSet  int           // optional, e.g. { nextField }
	HasSelections bool
}

// TypeCondition
// example:
// on User
type TypeCondition struct {
	On   position.Position // on
	Type int               // NamedType
}

// FragmentDefinition
// example:
// fragment friendFields on User {
//  id
//  name
//  profilePic(size: 50)
//}
type FragmentDefinition struct {
	FragmentLiteral position.Position  // fragment
	Name            ByteSliceReference // Name but not on, e.g. friendFields
	TypeCondition   TypeCondition      // e.g. on User
	Directives      DirectiveList      // optional, e.g. @foo
	SelectionSet    int                // e.g. { id }
	HasSelections   bool
}

func (d *Document) FragmentDefinitionNameBytes(ref int) ByteSlice {
	return d.Input.ByteSlice(d.FragmentDefinitions[ref].Name)
}

func (d *Document) FragmentDefinitionNameString(ref int) string {
	return unsafebytes.BytesToString(d.Input.ByteSlice(d.FragmentDefinitions[ref].Name))
}

type PathKind int

const (
	UnknownPathKind PathKind = iota
	ArrayIndex
	FieldName
)

type PathItem struct {
	Kind       PathKind
	ArrayIndex int
	FieldName  ByteSlice
}

type Path []PathItem

func (p Path) Equals(another Path) bool {
	if len(p) != len(another) {
		return false
	}
	for i := range p {
		if p[i].Kind != another[i].Kind {
			return false
		}
		if p[i].Kind == ArrayIndex && p[i].ArrayIndex != another[i].ArrayIndex {
			return false
		} else if !bytes.Equal(p[i].FieldName, another[i].FieldName) {
			return false
		}
	}
	return true
}

func (p Path) String() string {
	out := "["
	for i := range p {
		if i != 0 {
			out += ","
		}
		switch p[i].Kind {
		case ArrayIndex:
			out += strconv.Itoa(p[i].ArrayIndex)
		case FieldName:
			if len(p[i].FieldName) == 0 {
				out += "query"
			} else {
				out += unsafebytes.BytesToString(p[i].FieldName)
			}
		}
	}
	out += "]"
	return out
}

func (p Path) DotDelimitedString() string {
	out := ""
	for i := range p {
		if i != 0 {
			out += "."
		}
		switch p[i].Kind {
		case ArrayIndex:
			out += strconv.Itoa(p[i].ArrayIndex)
		case FieldName:
			if len(p[i].FieldName) == 0 {
				out += "query"
			} else {
				out += unsafebytes.BytesToString(p[i].FieldName)
			}
		}
	}
	return out
}

func (p *PathItem) UnmarshalJSON(data []byte) error {
	if data == nil {
		return fmt.Errorf("data must not be nil")
	}
	if data[0] == '"' && data[len(data)-1] == '"' {
		p.Kind = FieldName
		p.FieldName = data[1 : len(data)-1]
		return nil
	}
	out, err := strconv.ParseInt(*(*string)(unsafe.Pointer(&data)), 10, 64)
	if err != nil {
		return err
	}
	p.Kind = ArrayIndex
	p.ArrayIndex = int(out)
	return nil
}

func (p PathItem) MarshalJSON() ([]byte, error) {
	switch p.Kind {
	case ArrayIndex:
		return strconv.AppendInt(nil, int64(p.ArrayIndex), 10), nil
	case FieldName:
		return append([]byte("\""), append(p.FieldName, []byte("\"")...)...), nil
	default:
		return nil, fmt.Errorf("cannot marshal unknown PathKind")
	}
=======
	return d.ObjectTypeDefinitionImplementsInterface(typeDefinition.Ref, interfaceName)
>>>>>>> 2a469003
}<|MERGE_RESOLUTION|>--- conflicted
+++ resolved
@@ -6,36 +6,7 @@
 package ast
 
 import (
-<<<<<<< HEAD
-	"bytes"
-	"fmt"
-	"io"
-	"log"
-	"strconv"
-	"unsafe"
-
 	"github.com/cespare/xxhash"
-
-	"github.com/jensneuse/graphql-go-tools/internal/pkg/unsafebytes"
-	"github.com/jensneuse/graphql-go-tools/pkg/lexer/literal"
-	"github.com/jensneuse/graphql-go-tools/pkg/lexer/position"
-	"github.com/jensneuse/graphql-go-tools/pkg/lexer/runes"
-)
-
-type OperationType int
-type ValueKind int
-type TypeKind int
-type SelectionKind int
-type NodeKind int
-
-const (
-	OperationTypeUnknown OperationType = iota
-	OperationTypeQuery
-	OperationTypeMutation
-	OperationTypeSubscription
-=======
-	"github.com/cespare/xxhash"
->>>>>>> 2a469003
 
 	"github.com/jensneuse/graphql-go-tools/internal/pkg/unsafebytes"
 )
@@ -230,223 +201,6 @@
 	}
 }
 
-<<<<<<< HEAD
-func (d *Document) NodeIsLastRootNode(node Node) bool {
-	if len(d.RootNodes) == 0 {
-		return false
-	}
-	return d.RootNodes[len(d.RootNodes)-1] == node
-}
-
-// NodeResolverTypeNameBytes returns lowercase query/mutation/subscription for Query/Mutation/Subscription
-// for other type definitions it returns the default type name
-func (d *Document) NodeResolverTypeNameBytes(node Node, path Path) ByteSlice {
-	if len(path) == 1 && path[0].Kind == FieldName {
-		return path[0].FieldName
-	}
-	switch node.Kind {
-	case NodeKindObjectTypeDefinition:
-		return d.ObjectTypeDefinitionNameBytes(node.Ref)
-	case NodeKindInterfaceTypeDefinition:
-		return d.InterfaceTypeDefinitionNameBytes(node.Ref)
-	case NodeKindUnionTypeDefinition:
-		return d.UnionTypeDefinitionNameBytes(node.Ref)
-	}
-	return nil
-}
-
-func (d *Document) NodeResolverTypeNameString(node Node, path Path) string {
-	return unsafebytes.BytesToString(d.NodeResolverTypeNameBytes(node, path))
-}
-
-func (d *Document) NodeNameBytes(node Node) ByteSlice {
-
-	var ref ByteSliceReference
-
-	switch node.Kind {
-	case NodeKindObjectTypeDefinition:
-		ref = d.ObjectTypeDefinitions[node.Ref].Name
-	case NodeKindInterfaceTypeDefinition:
-		ref = d.InterfaceTypeDefinitions[node.Ref].Name
-	case NodeKindInputObjectTypeDefinition:
-		ref = d.InputObjectTypeDefinitions[node.Ref].Name
-	case NodeKindUnionTypeDefinition:
-		ref = d.UnionTypeDefinitions[node.Ref].Name
-	case NodeKindScalarTypeDefinition:
-		ref = d.ScalarTypeDefinitions[node.Ref].Name
-	case NodeKindDirectiveDefinition:
-		ref = d.DirectiveDefinitions[node.Ref].Name
-	case NodeKindField:
-		ref = d.Fields[node.Ref].Name
-	case NodeKindDirective:
-		ref = d.Directives[node.Ref].Name
-	}
-
-	return d.Input.ByteSlice(ref)
-}
-
-func (d *Document) NodeKindNameBytes(node Node) ByteSlice {
-	switch node.Kind {
-	case NodeKindOperationDefinition:
-		switch d.OperationDefinitions[node.Ref].OperationType {
-		case OperationTypeQuery:
-			return literal.LocationQuery
-		case OperationTypeMutation:
-			return literal.LocationMutation
-		case OperationTypeSubscription:
-			return literal.LocationSubscription
-		}
-	case NodeKindField:
-		return literal.LocationField
-	case NodeKindFragmentDefinition:
-		return literal.LocationFragmentDefinition
-	case NodeKindFragmentSpread:
-		return literal.LocationFragmentSpread
-	case NodeKindInlineFragment:
-		return literal.LocationInlineFragment
-	case NodeKindVariableDefinition:
-		return literal.LocationVariableDefinition
-	case NodeKindSchemaDefinition:
-		return literal.LocationSchema
-	case NodeKindScalarTypeDefinition:
-		return literal.LocationScalar
-	case NodeKindObjectTypeDefinition:
-		return literal.LocationObject
-	case NodeKindFieldDefinition:
-		return literal.LocationFieldDefinition
-	case NodeKindInterfaceTypeDefinition:
-		return literal.LocationInterface
-	case NodeKindUnionTypeDefinition:
-		return literal.LocationUnion
-	case NodeKindEnumTypeDefinition:
-		return literal.LocationEnum
-	case NodeKindEnumValueDefinition:
-		return literal.LocationEnumValue
-	case NodeKindInputObjectTypeDefinition:
-		return literal.LocationInputObject
-	case NodeKindInputValueDefinition:
-		return literal.LocationInputFieldDefinition
-	}
-
-	return unsafebytes.StringToBytes(node.Kind.String())
-}
-
-func (d *Document) FieldDefinitionArgumentsDefinitions(ref int) []int {
-	return d.FieldDefinitions[ref].ArgumentsDefinition.Refs
-}
-
-func (d *Document) NodeFieldDefinitionArgumentDefinitionByName(node Node, fieldName, argumentName ByteSlice) int {
-	fieldDefinition, exists := d.NodeFieldDefinitionByName(node, fieldName)
-	if !exists {
-		return -1
-	}
-	argumentDefinitions := d.FieldDefinitionArgumentsDefinitions(fieldDefinition)
-	for _, i := range argumentDefinitions {
-		if bytes.Equal(argumentName, d.Input.ByteSlice(d.InputValueDefinitions[i].Name)) {
-			return i
-		}
-	}
-	return -1
-}
-
-func (d *Document) NodeFieldDefinitionArgumentsDefinitions(node Node, fieldName ByteSlice) []int {
-	fieldDefinition, exists := d.NodeFieldDefinitionByName(node, fieldName)
-	if !exists {
-		return nil
-	}
-	return d.FieldDefinitionArgumentsDefinitions(fieldDefinition)
-}
-
-func (d *Document) FieldDefinitionType(ref int) int {
-	return d.FieldDefinitions[ref].Type
-}
-
-func (d *Document) FieldDefinitionTypeNode(ref int) Node {
-	typeName := d.ResolveTypeNameBytes(d.FieldDefinitions[ref].Type)
-	return d.Index.Nodes[xxhash.Sum64(typeName)]
-}
-
-func (d *Document) ExtendInterfaceTypeDefinitionByInterfaceTypeExtension(interfaceTypeDefinitionRef, interfaceTypeExtensionRef int) {
-	if d.InterfaceTypeExtensionHasFieldDefinitions(interfaceTypeExtensionRef) {
-		d.InterfaceTypeDefinitions[interfaceTypeDefinitionRef].FieldsDefinition.Refs = append(d.InterfaceTypeDefinitions[interfaceTypeDefinitionRef].FieldsDefinition.Refs, d.InterfaceTypeExtensions[interfaceTypeExtensionRef].FieldsDefinition.Refs...)
-		d.InterfaceTypeDefinitions[interfaceTypeDefinitionRef].HasFieldDefinitions = true
-	}
-
-	if d.InterfaceTypeExtensionHasDirectives(interfaceTypeExtensionRef) {
-		d.InterfaceTypeDefinitions[interfaceTypeDefinitionRef].Directives.Refs = append(d.InterfaceTypeDefinitions[interfaceTypeDefinitionRef].Directives.Refs, d.InterfaceTypeExtensions[interfaceTypeExtensionRef].Directives.Refs...)
-		d.InterfaceTypeDefinitions[interfaceTypeDefinitionRef].HasDirectives = true
-	}
-
-	d.Index.MergedTypeExtensions = append(d.Index.MergedTypeExtensions, Node{Ref: interfaceTypeExtensionRef, Kind: NodeKindInterfaceTypeExtension})
-}
-
-func (d *Document) ExtendObjectTypeDefinitionByObjectTypeExtension(objectTypeDefinitionRef, objectTypeExtensionRef int) {
-	if d.ObjectTypeExtensionHasFieldDefinitions(objectTypeExtensionRef) {
-		d.ObjectTypeDefinitions[objectTypeDefinitionRef].FieldsDefinition.Refs = append(d.ObjectTypeDefinitions[objectTypeDefinitionRef].FieldsDefinition.Refs, d.ObjectTypeExtensions[objectTypeExtensionRef].FieldsDefinition.Refs...)
-		d.ObjectTypeDefinitions[objectTypeDefinitionRef].HasFieldDefinitions = true
-	}
-
-	if d.ObjectTypeExtensionHasDirectives(objectTypeExtensionRef) {
-		d.ObjectTypeDefinitions[objectTypeDefinitionRef].Directives.Refs = append(d.ObjectTypeDefinitions[objectTypeDefinitionRef].Directives.Refs, d.ObjectTypeExtensions[objectTypeExtensionRef].Directives.Refs...)
-		d.ObjectTypeDefinitions[objectTypeDefinitionRef].HasDirectives = true
-	}
-
-	d.Index.MergedTypeExtensions = append(d.Index.MergedTypeExtensions, Node{Ref: objectTypeExtensionRef, Kind: NodeKindObjectTypeExtension})
-}
-
-func (d *Document) ExtendScalarTypeDefinitionByScalarTypeExtension(scalarTypeDefinitionRef, scalarTypeExtensionRef int) {
-	if d.ScalarTypeExtensionHasDirectives(scalarTypeExtensionRef) {
-		d.ScalarTypeDefinitions[scalarTypeDefinitionRef].Directives.Refs = append(d.ScalarTypeDefinitions[scalarTypeDefinitionRef].Directives.Refs, d.ScalarTypeExtensions[scalarTypeExtensionRef].Directives.Refs...)
-		d.ScalarTypeDefinitions[scalarTypeDefinitionRef].HasDirectives = true
-	}
-
-	d.Index.MergedTypeExtensions = append(d.Index.MergedTypeExtensions, Node{Ref: scalarTypeExtensionRef, Kind: NodeKindScalarTypeExtension})
-}
-
-func (d *Document) ExtendUnionTypeDefinitionByUnionTypeExtension(unionTypeDefinitionRef, unionTypeExtensionRef int) {
-	if d.UnionTypeExtensionHasDirectives(unionTypeExtensionRef) {
-		d.UnionTypeDefinitions[unionTypeDefinitionRef].Directives.Refs = append(d.UnionTypeDefinitions[unionTypeDefinitionRef].Directives.Refs, d.UnionTypeExtensions[unionTypeExtensionRef].Directives.Refs...)
-		d.UnionTypeDefinitions[unionTypeDefinitionRef].HasDirectives = true
-	}
-
-	if d.UnionTypeExtensionHasUnionMemberTypes(unionTypeExtensionRef) {
-		d.UnionTypeDefinitions[unionTypeDefinitionRef].UnionMemberTypes.Refs = append(d.UnionTypeDefinitions[unionTypeDefinitionRef].UnionMemberTypes.Refs, d.UnionTypeExtensions[unionTypeExtensionRef].UnionMemberTypes.Refs...)
-		d.UnionTypeDefinitions[unionTypeDefinitionRef].HasUnionMemberTypes = true
-	}
-
-	d.Index.MergedTypeExtensions = append(d.Index.MergedTypeExtensions, Node{Ref: unionTypeExtensionRef, Kind: NodeKindUnionTypeExtension})
-}
-
-func (d *Document) ExtendEnumTypeDefinitionByEnumTypeExtension(enumTypeDefinitionRef, enumTypeExtensionRef int) {
-	if d.EnumTypeExtensionHasDirectives(enumTypeExtensionRef) {
-		d.EnumTypeDefinitions[enumTypeDefinitionRef].Directives.Refs = append(d.EnumTypeDefinitions[enumTypeDefinitionRef].Directives.Refs, d.EnumTypeExtensions[enumTypeExtensionRef].Directives.Refs...)
-		d.EnumTypeDefinitions[enumTypeDefinitionRef].HasDirectives = true
-	}
-
-	if d.EnumTypeDefinitionHasEnumValueDefinition(enumTypeExtensionRef) {
-		d.EnumTypeDefinitions[enumTypeDefinitionRef].EnumValuesDefinition.Refs = append(d.EnumTypeDefinitions[enumTypeDefinitionRef].EnumValuesDefinition.Refs, d.EnumTypeExtensions[enumTypeExtensionRef].EnumValuesDefinition.Refs...)
-		d.EnumTypeDefinitions[enumTypeDefinitionRef].HasEnumValuesDefinition = true
-	}
-
-	d.Index.MergedTypeExtensions = append(d.Index.MergedTypeExtensions, Node{Ref: enumTypeExtensionRef, Kind: NodeKindEnumTypeExtension})
-}
-
-func (d *Document) ExtendInputObjectTypeDefinitionByInputObjectTypeExtension(inputObjectTypeDefinitionRef, inputObjectTypeExtensionRef int) {
-	if d.InputObjectTypeExtensionHasDirectives(inputObjectTypeExtensionRef) {
-		d.InputObjectTypeDefinitions[inputObjectTypeDefinitionRef].Directives.Refs = append(d.InputObjectTypeDefinitions[inputObjectTypeDefinitionRef].Directives.Refs, d.InputObjectTypeExtensions[inputObjectTypeExtensionRef].Directives.Refs...)
-		d.InputObjectTypeDefinitions[inputObjectTypeDefinitionRef].HasDirectives = true
-	}
-
-	if d.InputObjectTypeExtensionHasInputFieldsDefinition(inputObjectTypeExtensionRef) {
-		d.InputObjectTypeDefinitions[inputObjectTypeDefinitionRef].InputFieldsDefinition.Refs = append(d.InputObjectTypeDefinitions[inputObjectTypeDefinitionRef].InputFieldsDefinition.Refs, d.InputObjectTypeExtensions[inputObjectTypeExtensionRef].InputFieldsDefinition.Refs...)
-		d.InputObjectTypeDefinitions[inputObjectTypeDefinitionRef].HasInputFieldsDefinition = true
-	}
-
-	d.Index.MergedTypeExtensions = append(d.Index.MergedTypeExtensions, Node{Ref: inputObjectTypeExtensionRef, Kind: NodeKindInputObjectTypeExtension})
-}
-
-=======
->>>>>>> 2a469003
 func (d *Document) RemoveMergedTypeExtensions() {
 	for _, node := range d.Index.MergedTypeExtensions {
 		d.RemoveRootNode(node)
@@ -462,83 +216,6 @@
 	}
 }
 
-<<<<<<< HEAD
-func (d *Document) NodeFieldDefinitions(node Node) []int {
-	switch node.Kind {
-	case NodeKindObjectTypeDefinition:
-		return d.ObjectTypeDefinitions[node.Ref].FieldsDefinition.Refs
-	case NodeKindObjectTypeExtension:
-		return d.ObjectTypeExtensions[node.Ref].FieldsDefinition.Refs
-	case NodeKindInterfaceTypeDefinition:
-		return d.InterfaceTypeDefinitions[node.Ref].FieldsDefinition.Refs
-	case NodeKindInterfaceTypeExtension:
-		return d.InterfaceTypeExtensions[node.Ref].FieldsDefinition.Refs
-	default:
-		return nil
-	}
-}
-
-func (d *Document) NodeFieldDefinitionByName(node Node, fieldName ByteSlice) (definition int, exists bool) {
-	for _, i := range d.NodeFieldDefinitions(node) {
-		if bytes.Equal(d.Input.ByteSlice(d.FieldDefinitions[i].Name), fieldName) {
-			return i, true
-		}
-	}
-	return
-}
-
-func (d *Document) NodeNameString(node Node) string {
-	return unsafebytes.BytesToString(d.NodeNameBytes(node))
-}
-
-func (d *Document) FieldAliasOrNameBytes(ref int) ByteSlice {
-	if d.FieldAliasIsDefined(ref) {
-		return d.FieldAliasBytes(ref)
-	}
-	return d.FieldNameBytes(ref)
-}
-
-func (d *Document) FieldAliasOrNameString(ref int) string {
-	return unsafebytes.BytesToString(d.FieldAliasOrNameBytes(ref))
-}
-
-func (d *Document) FieldAliasBytes(ref int) ByteSlice {
-	return d.Input.ByteSlice(d.Fields[ref].Alias.Name)
-}
-
-func (d *Document) FieldAliasString(ref int) string {
-	return unsafebytes.BytesToString(d.Input.ByteSlice(d.Fields[ref].Alias.Name))
-}
-
-func (d *Document) FieldAliasIsDefined(ref int) bool {
-	return d.Fields[ref].Alias.IsDefined
-}
-
-func (d *Document) FragmentSpreadNameBytes(ref int) ByteSlice {
-	return d.Input.ByteSlice(d.FragmentSpreads[ref].FragmentName)
-}
-
-func (d *Document) FragmentSpreadNameString(ref int) string {
-	return unsafebytes.BytesToString(d.FragmentSpreadNameBytes(ref))
-}
-
-func (d *Document) InlineFragmentTypeConditionName(ref int) ByteSlice {
-	if d.InlineFragments[ref].TypeCondition.Type == -1 {
-		return nil
-	}
-	return d.Input.ByteSlice(d.Types[d.InlineFragments[ref].TypeCondition.Type].Name)
-}
-
-func (d *Document) InlineFragmentTypeConditionNameString(ref int) string {
-	return unsafebytes.BytesToString(d.InlineFragmentTypeConditionName(ref))
-}
-
-func (d *Document) FragmentDefinitionTypeName(ref int) ByteSlice {
-	return d.ResolveTypeNameBytes(d.FragmentDefinitions[ref].TypeCondition.Type)
-}
-
-=======
->>>>>>> 2a469003
 func (d *Document) ResolveTypeNameBytes(ref int) ByteSlice {
 	graphqlType := d.Types[ref]
 	for graphqlType.TypeKind != TypeKindNamed {
@@ -549,331 +226,11 @@
 
 func (d *Document) ResolveTypeNameString(ref int) string {
 	return unsafebytes.BytesToString(d.ResolveTypeNameBytes(ref))
-<<<<<<< HEAD
-}
-
-func (d *Document) PrintSelections(selections []int) (out string) {
-	out += "["
-	for i, ref := range selections {
-		out += fmt.Sprintf("%+v", d.Selections[ref])
-		if i != len(selections)-1 {
-			out += ","
-		}
-	}
-	out += "]"
-	return
-}
-
-func (d *Document) NodeImplementsInterface(node Node, interfaceNode Node) bool {
-
-	nodeFields := d.NodeFieldDefinitions(node)
-	interfaceFields := d.NodeFieldDefinitions(interfaceNode)
-
-	for _, i := range interfaceFields {
-		interfaceFieldName := d.FieldDefinitionNameBytes(i)
-		if !d.FieldDefinitionsContainField(nodeFields, interfaceFieldName) {
-			return false
-		}
-	}
-
-	return true
-}
-
-func (d *Document) FieldDefinitionsContainField(definitions []int, field ByteSlice) bool {
-	for _, i := range definitions {
-		if bytes.Equal(field, d.FieldDefinitionNameBytes(i)) {
-			return true
-		}
-	}
-	return false
-=======
->>>>>>> 2a469003
 }
 
 func (d *Document) NodeByName(name ByteSlice) (Node, bool) {
 	node, exists := d.Index.Nodes[xxhash.Sum64(name)]
 	return node, exists
-}
-
-<<<<<<< HEAD
-func (d *Document) FieldHasArguments(ref int) bool {
-	return d.Fields[ref].HasArguments
-}
-
-func (d *Document) FieldHasSelections(ref int) bool {
-	return d.Fields[ref].HasSelections
-}
-
-func (d *Document) FieldHasDirectives(ref int) bool {
-	return d.Fields[ref].HasDirectives
-}
-
-func (d *Document) BooleanValue(ref int) BooleanValue {
-	return d.BooleanValues[ref]
-}
-
-func (d *Document) BooleanValuesAreEqual(left, right int) bool {
-	return d.BooleanValue(left) == d.BooleanValue(right)
-}
-
-func (d *Document) StringValue(ref int) StringValue {
-	return d.StringValues[ref]
-}
-
-func (d *Document) StringValueContentBytes(ref int) ByteSlice {
-	return d.Input.ByteSlice(d.StringValues[ref].Content)
-}
-
-func (d *Document) StringValueContentString(ref int) string {
-	return unsafebytes.BytesToString(d.StringValueContentBytes(ref))
-}
-
-func (d *Document) StringValueIsBlockString(ref int) bool {
-	return d.StringValues[ref].BlockString
-}
-
-func (d *Document) StringValuesAreEquals(left, right int) bool {
-	return d.StringValueIsBlockString(left) == d.StringValueIsBlockString(right) &&
-		bytes.Equal(d.StringValueContentBytes(left), d.StringValueContentBytes(right))
-}
-
-func (d *Document) IntValue(ref int) IntValue {
-	return d.IntValues[ref]
-}
-
-func (d *Document) IntValueIsNegative(ref int) bool {
-	return d.IntValues[ref].Negative
-}
-
-func (d *Document) IntValueRaw(ref int) ByteSlice {
-	return d.Input.ByteSlice(d.IntValues[ref].Raw)
-}
-
-func (d *Document) IntValuesAreEquals(left, right int) bool {
-	return d.IntValueIsNegative(left) == d.IntValueIsNegative(right) &&
-		bytes.Equal(d.IntValueRaw(left), d.IntValueRaw(right))
-}
-
-func (d *Document) FloatValueIsNegative(ref int) bool {
-	return d.FloatValues[ref].Negative
-}
-
-func (d *Document) FloatValueRaw(ref int) ByteSlice {
-	return d.Input.ByteSlice(d.FloatValues[ref].Raw)
-}
-
-func (d *Document) FloatValuesAreEqual(left, right int) bool {
-	return d.FloatValueIsNegative(left) == d.FloatValueIsNegative(right) &&
-		bytes.Equal(d.FloatValueRaw(left), d.FloatValueRaw(right))
-}
-
-func (d *Document) VariableValueNameBytes(ref int) ByteSlice {
-	return d.Input.ByteSlice(d.VariableValues[ref].Name)
-}
-
-func (d *Document) VariableValueNameString(ref int) string {
-	return unsafebytes.BytesToString(d.Input.ByteSlice(d.VariableValues[ref].Name))
-}
-
-func (d *Document) VariableValuesAreEqual(left, right int) bool {
-	return bytes.Equal(d.VariableValueNameBytes(left), d.VariableValueNameBytes(right))
-}
-
-func (d *Document) Value(ref int) Value {
-	return d.Values[ref]
-}
-
-func (d *Document) ListValuesAreEqual(left, right int) bool {
-	leftValues, rightValues := d.ListValues[left].Refs, d.ListValues[right].Refs
-	if len(leftValues) != len(rightValues) {
-		return false
-	}
-	for i := 0; i < len(leftValues); i++ {
-		left, right = leftValues[i], rightValues[i]
-		leftValue, rightValue := d.Value(left), d.Value(right)
-		if !d.ValuesAreEqual(leftValue, rightValue) {
-			return false
-		}
-	}
-	return true
-}
-
-func (d *Document) ObjectField(ref int) ObjectField {
-	return d.ObjectFields[ref]
-}
-
-func (d *Document) ObjectFieldNameBytes(ref int) ByteSlice {
-	return d.Input.ByteSlice(d.ObjectFields[ref].Name)
-}
-
-func (d *Document) ObjectFieldValue(ref int) Value {
-	return d.ObjectFields[ref].Value
-}
-
-func (d *Document) ObjectFieldsAreEqual(left, right int) bool {
-	return bytes.Equal(d.ObjectFieldNameBytes(left), d.ObjectFieldNameBytes(right)) &&
-		d.ValuesAreEqual(d.ObjectFieldValue(left), d.ObjectFieldValue(right))
-}
-
-func (d *Document) ObjectValuesAreEqual(left, right int) bool {
-	leftFields, rightFields := d.ObjectValues[left].Refs, d.ObjectValues[right].Refs
-	if len(leftFields) != len(rightFields) {
-		return false
-	}
-	for i := 0; i < len(leftFields); i++ {
-		left, right = leftFields[i], rightFields[i]
-		if !d.ObjectFieldsAreEqual(left, right) {
-			return false
-		}
-	}
-	return true
-}
-
-func (d *Document) EnumValueName(ref int) ByteSliceReference {
-	return d.EnumValues[ref].Name
-}
-
-func (d *Document) EnumValueNameBytes(ref int) ByteSlice {
-	return d.Input.ByteSlice(d.EnumValues[ref].Name)
-}
-
-func (d *Document) EnumValueNameString(ref int) string {
-	return unsafebytes.BytesToString(d.Input.ByteSlice(d.EnumValues[ref].Name))
-}
-
-func (d *Document) EnumValuesAreEqual(left, right int) bool {
-	return d.Input.ByteSliceReferenceContentEquals(d.EnumValueName(left), d.EnumValueName(right))
-}
-
-func (d *Document) ValuesAreEqual(left, right Value) bool {
-	if left.Kind != right.Kind {
-		return false
-	}
-	switch left.Kind {
-	case ValueKindString:
-		return d.StringValuesAreEquals(left.Ref, right.Ref)
-	case ValueKindBoolean:
-		return d.BooleanValuesAreEqual(left.Ref, right.Ref)
-	case ValueKindInteger:
-		return d.IntValuesAreEquals(left.Ref, right.Ref)
-	case ValueKindFloat:
-		return d.FloatValuesAreEqual(left.Ref, right.Ref)
-	case ValueKindVariable:
-		return d.VariableValuesAreEqual(left.Ref, right.Ref)
-	case ValueKindNull:
-		return true
-	case ValueKindList:
-		return d.ListValuesAreEqual(left.Ref, right.Ref)
-	case ValueKindObject:
-		return d.ObjectValuesAreEqual(left.Ref, right.Ref)
-	case ValueKindEnum:
-		return d.EnumValuesAreEqual(left.Ref, right.Ref)
-	default:
-=======
-func (d *Document) TypeDefinitionContainsImplementsInterface(typeName, interfaceName ByteSlice) bool {
-	typeDefinition, exists := d.Index.Nodes[xxhash.Sum64(typeName)]
-	if !exists {
->>>>>>> 2a469003
-		return false
-	}
-	if typeDefinition.Kind != NodeKindObjectTypeDefinition {
-		return false
-	}
-<<<<<<< HEAD
-	for i := 0; i < len(left); i++ {
-		leftArgument, rightArgument := left[i], right[i]
-		if !d.ArgumentsAreEqual(leftArgument, rightArgument) {
-			return false
-		}
-	}
-	return true
-}
-
-func (d *Document) FieldArguments(ref int) []int {
-	return d.Fields[ref].Arguments.Refs
-}
-
-func (d *Document) FieldArgument(field int, name ByteSlice) (ref int, exists bool) {
-	for _, i := range d.Fields[field].Arguments.Refs {
-		if bytes.Equal(d.ArgumentNameBytes(i), name) {
-			return i, true
-		}
-	}
-	return -1, false
-}
-
-func (d *Document) FieldDirectives(ref int) []int {
-	return d.Fields[ref].Directives.Refs
-}
-
-func (d *Document) DirectiveName(ref int) ByteSliceReference {
-	return d.Directives[ref].Name
-}
-
-func (d *Document) DirectiveNameBytes(ref int) ByteSlice {
-	return d.Input.ByteSlice(d.Directives[ref].Name)
-}
-
-func (d *Document) DirectiveIsFirst(directive int, ancestor Node) bool {
-	directives := d.NodeDirectives(ancestor)
-	return len(directives) != 0 && directives[0] == directive
-}
-
-func (d *Document) DirectiveIsLast(directive int, ancestor Node) bool {
-	directives := d.NodeDirectives(ancestor)
-	return len(directives) != 0 && directives[len(directives)-1] == directive
-}
-
-func (d *Document) DirectiveNameString(ref int) string {
-	return d.Input.ByteSliceString(d.Directives[ref].Name)
-}
-
-func (d *Document) DirectiveArgumentSet(ref int) []int {
-	return d.Directives[ref].Arguments.Refs
-}
-
-func (d *Document) DirectiveArgumentValueByName(ref int, name ByteSlice) (Value, bool) {
-	for i := 0; i < len(d.Directives[ref].Arguments.Refs); i++ {
-		arg := d.Directives[ref].Arguments.Refs[i]
-		if bytes.Equal(d.ArgumentNameBytes(arg), name) {
-			return d.ArgumentValue(arg), true
-		}
-	}
-	return Value{}, false
-}
-
-func (d *Document) DirectivesAreEqual(left, right int) bool {
-	return d.Input.ByteSliceReferenceContentEquals(d.DirectiveName(left), d.DirectiveName(right)) &&
-		d.ArgumentSetsAreEquals(d.DirectiveArgumentSet(left), d.DirectiveArgumentSet(right))
-}
-
-func (d *Document) DirectiveSetsAreEqual(left, right []int) bool {
-	if len(left) != len(right) {
-		return false
-	}
-	for i := 0; i < len(left); i++ {
-		leftDirective, rightDirective := left[i], right[i]
-		if !d.DirectivesAreEqual(leftDirective, rightDirective) {
-			return false
-		}
-	}
-	return true
-}
-
-func (d *Document) FieldsAreEqualFlat(left, right int) bool {
-	return bytes.Equal(d.FieldNameBytes(left), d.FieldNameBytes(right)) && // name
-		bytes.Equal(d.FieldAliasBytes(left), d.FieldAliasBytes(right)) && // alias
-		!d.FieldHasSelections(left) && !d.FieldHasSelections(right) && // selections
-		d.ArgumentSetsAreEquals(d.FieldArguments(left), d.FieldArguments(right)) && // arguments
-		d.DirectiveSetsAreEqual(d.FieldDirectives(left), d.FieldDirectives(right)) // directives
-}
-
-func (d *Document) InlineFragmentHasTypeCondition(ref int) bool {
-	return d.InlineFragments[ref].TypeCondition.Type != -1
-}
-
-func (d *Document) InlineFragmentHasDirectives(ref int) bool {
-	return len(d.InlineFragments[ref].Directives.Refs) != 0
 }
 
 func (d *Document) TypeDefinitionContainsImplementsInterface(typeName, interfaceName ByteSlice) bool {
@@ -884,2123 +241,5 @@
 	if typeDefinition.Kind != NodeKindObjectTypeDefinition {
 		return false
 	}
-	for _, i := range d.ObjectTypeDefinitions[typeDefinition.Ref].ImplementsInterfaces.Refs {
-		implements := d.ResolveTypeNameBytes(i)
-		if bytes.Equal(interfaceName, implements) {
-			return true
-		}
-	}
-	return false
-}
-
-func (d *Document) RemoveFieldAlias(ref int) {
-	d.Fields[ref].Alias.IsDefined = false
-	d.Fields[ref].Alias.Name.Start = 0
-	d.Fields[ref].Alias.Name.End = 0
-}
-
-func (d *Document) InlineFragmentSelections(ref int) []int {
-	if !d.InlineFragments[ref].HasSelections {
-		return nil
-	}
-	return d.SelectionSets[d.InlineFragments[ref].SelectionSet].SelectionRefs
-}
-
-func (d *Document) TypesAreEqualDeep(left int, right int) bool {
-	for {
-		if left == -1 || right == -1 {
-			return false
-		}
-		if d.Types[left].TypeKind != d.Types[right].TypeKind {
-			return false
-		}
-		if d.Types[left].TypeKind == TypeKindNamed {
-			leftName := d.TypeNameBytes(left)
-			rightName := d.TypeNameBytes(right)
-			return bytes.Equal(leftName, rightName)
-		}
-		left = d.Types[left].OfType
-		right = d.Types[right].OfType
-	}
-}
-
-func (d *Document) TypeIsList(ref int) bool {
-	switch d.Types[ref].TypeKind {
-	case TypeKindList:
-		return true
-	case TypeKindNonNull:
-		return d.TypeIsList(d.Types[ref].OfType)
-	default:
-		return false
-	}
-}
-
-func (d *Document) TypesAreCompatibleDeep(left int, right int) bool {
-	for {
-		if left == -1 || right == -1 {
-			return false
-		}
-		if d.Types[left].TypeKind != d.Types[right].TypeKind {
-			return false
-		}
-		if d.Types[left].TypeKind == TypeKindNamed {
-			leftName := d.TypeNameBytes(left)
-			rightName := d.TypeNameBytes(right)
-			if bytes.Equal(leftName, rightName) {
-				return true
-			}
-			leftNode := d.Index.Nodes[xxhash.Sum64(leftName)]
-			rightNode := d.Index.Nodes[xxhash.Sum64(rightName)]
-			if leftNode.Kind == rightNode.Kind {
-				return false
-			}
-			if leftNode.Kind == NodeKindInterfaceTypeDefinition && rightNode.Kind == NodeKindObjectTypeDefinition {
-				return d.NodeImplementsInterface(rightNode, leftNode)
-			}
-			if leftNode.Kind == NodeKindObjectTypeDefinition && rightNode.Kind == NodeKindInterfaceTypeDefinition {
-				return d.NodeImplementsInterface(leftNode, rightNode)
-			}
-			if leftNode.Kind == NodeKindUnionTypeDefinition && rightNode.Kind == NodeKindObjectTypeDefinition {
-				return d.NodeIsUnionMember(rightNode, leftNode)
-			}
-			if leftNode.Kind == NodeKindObjectTypeDefinition && rightNode.Kind == NodeKindUnionTypeDefinition {
-				return d.NodeIsUnionMember(leftNode, rightNode)
-			}
-			return false
-		}
-		left = d.Types[left].OfType
-		right = d.Types[right].OfType
-	}
-}
-
-func (d *Document) FieldsHaveSameShape(left, right int) bool {
-
-	leftAliasDefined := d.FieldAliasIsDefined(left)
-	rightAliasDefined := d.FieldAliasIsDefined(right)
-
-	switch {
-	case !leftAliasDefined && !rightAliasDefined:
-		return d.Input.ByteSliceReferenceContentEquals(d.Fields[left].Name, d.Fields[right].Name)
-	case leftAliasDefined && rightAliasDefined:
-		return d.Input.ByteSliceReferenceContentEquals(d.Fields[left].Alias.Name, d.Fields[right].Alias.Name)
-	case leftAliasDefined && !rightAliasDefined:
-		return d.Input.ByteSliceReferenceContentEquals(d.Fields[left].Alias.Name, d.Fields[right].Name)
-	case !leftAliasDefined && rightAliasDefined:
-		return d.Input.ByteSliceReferenceContentEquals(d.Fields[left].Name, d.Fields[right].Alias.Name)
-	default:
-		return false
-	}
-}
-
-func (d *Document) NodeFragmentIsAllowedOnNode(fragmentNode, onNode Node) bool {
-	switch onNode.Kind {
-	case NodeKindObjectTypeDefinition:
-		return d.NodeFragmentIsAllowedOnObjectTypeDefinition(fragmentNode, onNode)
-	case NodeKindInterfaceTypeDefinition:
-		return d.NodeFragmentIsAllowedOnInterfaceTypeDefinition(fragmentNode, onNode)
-	case NodeKindUnionTypeDefinition:
-		return d.NodeFragmentIsAllowedOnUnionTypeDefinition(fragmentNode, onNode)
-	default:
-		return false
-	}
-}
-
-func (d *Document) NodeFragmentIsAllowedOnInterfaceTypeDefinition(fragmentNode, interfaceTypeNode Node) bool {
-
-	switch fragmentNode.Kind {
-	case NodeKindObjectTypeDefinition:
-		return d.NodeImplementsInterface(fragmentNode, interfaceTypeNode)
-	case NodeKindInterfaceTypeDefinition:
-		return bytes.Equal(d.InterfaceTypeDefinitionNameBytes(fragmentNode.Ref), d.InterfaceTypeDefinitionNameBytes(interfaceTypeNode.Ref))
-	case NodeKindUnionTypeDefinition:
-		return d.UnionNodeIntersectsInterfaceNode(fragmentNode, interfaceTypeNode)
-	}
-
-	return false
-}
-
-func (d *Document) NodeFragmentIsAllowedOnUnionTypeDefinition(fragmentNode, unionTypeNode Node) bool {
-
-	switch fragmentNode.Kind {
-	case NodeKindObjectTypeDefinition:
-		return d.NodeIsUnionMember(fragmentNode, unionTypeNode)
-	case NodeKindInterfaceTypeDefinition:
-		return false
-	case NodeKindUnionTypeDefinition:
-		return bytes.Equal(d.UnionTypeDefinitionNameBytes(fragmentNode.Ref), d.UnionTypeDefinitionNameBytes(unionTypeNode.Ref))
-	}
-
-	return false
-}
-
-func (d *Document) NodeFragmentIsAllowedOnObjectTypeDefinition(fragmentNode, objectTypeNode Node) bool {
-
-	switch fragmentNode.Kind {
-	case NodeKindObjectTypeDefinition:
-		return bytes.Equal(d.ObjectTypeDefinitionNameBytes(fragmentNode.Ref), d.ObjectTypeDefinitionNameBytes(objectTypeNode.Ref))
-	case NodeKindInterfaceTypeDefinition:
-		return d.NodeImplementsInterface(objectTypeNode, fragmentNode)
-	case NodeKindUnionTypeDefinition:
-		return d.NodeIsUnionMember(objectTypeNode, fragmentNode)
-	}
-
-	return false
-}
-
-func (d *Document) UnionNodeIntersectsInterfaceNode(unionNode, interfaceNode Node) bool {
-	for _, i := range d.UnionTypeDefinitions[unionNode.Ref].UnionMemberTypes.Refs {
-		memberName := d.ResolveTypeNameBytes(i)
-		node := d.Index.Nodes[xxhash.Sum64(memberName)]
-		if node.Kind != NodeKindObjectTypeDefinition {
-			continue
-		}
-		if d.NodeImplementsInterface(node, interfaceNode) {
-			return true
-		}
-	}
-	return false
-}
-
-func (d *Document) NodeIsUnionMember(node Node, union Node) bool {
-	nodeTypeName := d.NodeNameBytes(node)
-	for _, i := range d.UnionTypeDefinitions[union.Ref].UnionMemberTypes.Refs {
-		memberName := d.ResolveTypeNameBytes(i)
-		if bytes.Equal(nodeTypeName, memberName) {
-			return true
-		}
-	}
-	return false
-}
-
-type Node struct {
-	Kind NodeKind
-	Ref  int
-}
-
-func (d *Document) RemoveNodeFromNode(remove, from Node) {
-	switch from.Kind {
-	case NodeKindSelectionSet:
-		d.RemoveNodeFromSelectionSet(from.Ref, remove)
-	default:
-		log.Printf("RemoveNodeFromNode not implemented for from: %s", from.Kind)
-	}
-}
-
-func (d *Document) RemoveNodeFromSelectionSet(set int, node Node) {
-
-	var selectionKind SelectionKind
-
-	switch node.Kind {
-	case NodeKindFragmentSpread:
-		selectionKind = SelectionKindFragmentSpread
-	case NodeKindInlineFragment:
-		selectionKind = SelectionKindInlineFragment
-	case NodeKindField:
-		selectionKind = SelectionKindField
-	default:
-		log.Printf("RemoveNodeFromSelectionSet not implemented for node: %s", node.Kind)
-		return
-	}
-
-	for i, j := range d.SelectionSets[set].SelectionRefs {
-		if d.Selections[j].Kind == selectionKind && d.Selections[j].Ref == node.Ref {
-			d.SelectionSets[set].SelectionRefs = append(d.SelectionSets[set].SelectionRefs[:i], d.SelectionSets[set].SelectionRefs[i+1:]...)
-			return
-		}
-	}
-}
-
-func (n Node) Name(definition *Document) string {
-	return unsafebytes.BytesToString(definition.NodeNameBytes(n))
-}
-
-type SchemaDefinition struct {
-	SchemaLiteral                position.Position // schema
-	HasDirectives                bool
-	Directives                   DirectiveList                   // optional, e.g. @foo
-	RootOperationTypeDefinitions RootOperationTypeDefinitionList // e.g. query: Query, mutation: Mutation, subscription: Subscription
-}
-
-func (s *SchemaDefinition) AddRootOperationTypeDefinitionRefs(refs ...int) {
-	s.RootOperationTypeDefinitions.Refs = append(s.RootOperationTypeDefinitions.Refs, refs...)
-}
-
-func (d *Document) HasSchemaDefinition() bool {
-	for i := range d.RootNodes {
-		if d.RootNodes[i].Kind == NodeKindSchemaDefinition {
-			return true
-		}
-	}
-
-	return false
-}
-
-func (d *Document) AddSchemaDefinitionRootNode(schemaDefinition SchemaDefinition) {
-	ref := d.AddSchemaDefinition(schemaDefinition)
-	schemaNode := Node{
-		Kind: NodeKindSchemaDefinition,
-		Ref:  ref,
-	}
-	d.RootNodes = append([]Node{schemaNode}, d.RootNodes...)
-}
-
-func (d *Document) AddSchemaDefinition(schemaDefinition SchemaDefinition) (ref int) {
-	d.SchemaDefinitions = append(d.SchemaDefinitions, schemaDefinition)
-	return len(d.SchemaDefinitions) - 1
-}
-
-func (d *Document) NodeDirectives(node Node) []int {
-	switch node.Kind {
-	case NodeKindField:
-		return d.Fields[node.Ref].Directives.Refs
-	case NodeKindInlineFragment:
-		return d.InlineFragments[node.Ref].Directives.Refs
-	case NodeKindFragmentSpread:
-		return d.FragmentSpreads[node.Ref].Directives.Refs
-	case NodeKindSchemaDefinition:
-		return d.SchemaDefinitions[node.Ref].Directives.Refs
-	case NodeKindSchemaExtension:
-		return d.SchemaExtensions[node.Ref].Directives.Refs
-	case NodeKindObjectTypeDefinition:
-		return d.ObjectTypeDefinitions[node.Ref].Directives.Refs
-	case NodeKindObjectTypeExtension:
-		return d.ObjectTypeExtensions[node.Ref].Directives.Refs
-	case NodeKindInterfaceTypeDefinition:
-		return d.InterfaceTypeDefinitions[node.Ref].Directives.Refs
-	case NodeKindInterfaceTypeExtension:
-		return d.InterfaceTypeExtensions[node.Ref].Directives.Refs
-	case NodeKindInputObjectTypeDefinition:
-		return d.InputObjectTypeDefinitions[node.Ref].Directives.Refs
-	case NodeKindInputObjectTypeExtension:
-		return d.InputObjectTypeExtensions[node.Ref].Directives.Refs
-	case NodeKindScalarTypeDefinition:
-		return d.ScalarTypeDefinitions[node.Ref].Directives.Refs
-	case NodeKindScalarTypeExtension:
-		return d.ScalarTypeExtensions[node.Ref].Directives.Refs
-	case NodeKindUnionTypeDefinition:
-		return d.UnionTypeDefinitions[node.Ref].Directives.Refs
-	case NodeKindUnionTypeExtension:
-		return d.UnionTypeExtensions[node.Ref].Directives.Refs
-	case NodeKindEnumTypeDefinition:
-		return d.EnumTypeDefinitions[node.Ref].Directives.Refs
-	case NodeKindEnumTypeExtension:
-		return d.EnumTypeExtensions[node.Ref].Directives.Refs
-	case NodeKindFragmentDefinition:
-		return d.FragmentDefinitions[node.Ref].Directives.Refs
-	case NodeKindInputValueDefinition:
-		return d.InputValueDefinitions[node.Ref].Directives.Refs
-	case NodeKindEnumValueDefinition:
-		return d.EnumValueDefinitions[node.Ref].Directives.Refs
-	case NodeKindVariableDefinition:
-		return d.VariableDefinitions[node.Ref].Directives.Refs
-	case NodeKindOperationDefinition:
-		return d.OperationDefinitions[node.Ref].Directives.Refs
-	default:
-		return nil
-	}
-}
-
-type DirectiveList struct {
-	Refs []int
-}
-
-type RootOperationTypeDefinitionList struct {
-	LBrace position.Position // {
-	Refs   []int             // RootOperationTypeDefinition
-	RBrace position.Position // }
-}
-
-type SchemaExtension struct {
-	ExtendLiteral position.Position
-	SchemaDefinition
-}
-
-type RootOperationTypeDefinition struct {
-	OperationType OperationType     // one of query, mutation, subscription
-	Colon         position.Position // :
-	NamedType     Type              // e.g. Query
-}
-
-func (d *Document) RootOperationTypeDefinitionNameString(ref int) string {
-	return d.RootOperationTypeDefinitions[ref].OperationType.String()
-}
-
-func (d *Document) RootOperationTypeDefinitionIsFirstInSchemaDefinition(ref int, ancestor Node) bool {
-	switch ancestor.Kind {
-	case NodeKindSchemaDefinition:
-		if len(d.SchemaDefinitions[ancestor.Ref].RootOperationTypeDefinitions.Refs) == 0 {
-			return false
-		}
-		return ref == d.SchemaDefinitions[ancestor.Ref].RootOperationTypeDefinitions.Refs[0]
-	case NodeKindSchemaExtension:
-		if len(d.SchemaExtensions[ancestor.Ref].RootOperationTypeDefinitions.Refs) == 0 {
-			return false
-		}
-		return ref == d.SchemaExtensions[ancestor.Ref].RootOperationTypeDefinitions.Refs[0]
-	default:
-		return false
-	}
-}
-
-func (d *Document) RootOperationTypeDefinitionIsLastInSchemaDefinition(ref int, ancestor Node) bool {
-	switch ancestor.Kind {
-	case NodeKindSchemaDefinition:
-		return d.SchemaDefinitions[ancestor.Ref].RootOperationTypeDefinitions.Refs[len(d.SchemaDefinitions[ancestor.Ref].RootOperationTypeDefinitions.Refs)-1] == ref
-	case NodeKindSchemaExtension:
-		return d.SchemaExtensions[ancestor.Ref].RootOperationTypeDefinitions.Refs[len(d.SchemaExtensions[ancestor.Ref].RootOperationTypeDefinitions.Refs)-1] == ref
-	default:
-		return false
-	}
-}
-
-func (d *Document) CreateRootOperationTypeDefinition(operationType OperationType, rootNodeIndex int) (ref int) {
-	switch operationType {
-	case OperationTypeQuery:
-		d.Index.QueryTypeName = []byte("Query")
-	case OperationTypeMutation:
-		d.Index.MutationTypeName = []byte("Mutation")
-	case OperationTypeSubscription:
-		d.Index.SubscriptionTypeName = []byte("Subscription")
-	default:
-		return
-	}
-
-	nameRef := d.ObjectTypeDefinitionNameRef(d.RootNodes[rootNodeIndex].Ref)
-	return d.AddRootOperationTypeDefinition(RootOperationTypeDefinition{
-		OperationType: operationType,
-		NamedType: Type{
-			TypeKind: TypeKindNamed,
-			Name:     nameRef,
-		},
-	})
-}
-
-func (d *Document) AddRootOperationTypeDefinition(rootOperationTypeDefinition RootOperationTypeDefinition) (ref int) {
-	d.RootOperationTypeDefinitions = append(d.RootOperationTypeDefinitions, rootOperationTypeDefinition)
-	return len(d.RootOperationTypeDefinitions) - 1
-}
-
-type Directive struct {
-	At           position.Position  // @
-	Name         ByteSliceReference // e.g. include
-	HasArguments bool
-	Arguments    ArgumentList // e.g. (if: true)
-}
-
-func (d *Document) PrintDirective(ref int, w io.Writer) error {
-	_, err := w.Write(literal.AT)
-	if err != nil {
-		return err
-	}
-	_, err = w.Write(d.Input.ByteSlice(d.Directives[ref].Name))
-	if err != nil {
-		return err
-	}
-	if d.Directives[ref].HasArguments {
-		err = d.PrintArguments(d.Directives[ref].Arguments.Refs, w)
-	}
-	return err
-}
-
-type ArgumentList struct {
-	LPAREN position.Position
-	Refs   []int // Argument
-	RPAREN position.Position
-}
-
-type FieldDefinition struct {
-	Description             Description        // optional e.g. "FieldDefinition is ..."
-	Name                    ByteSliceReference // e.g. foo
-	HasArgumentsDefinitions bool
-	ArgumentsDefinition     InputValueDefinitionList // optional
-	Colon                   position.Position        // :
-	Type                    int                      // e.g. String
-	HasDirectives           bool
-	Directives              DirectiveList // e.g. @foo
-}
-
-func (d *Document) FieldDefinitionNameBytes(ref int) ByteSlice {
-	return d.Input.ByteSlice(d.FieldDefinitions[ref].Name)
-}
-
-func (d *Document) FieldDefinitionNameString(ref int) string {
-	return unsafebytes.BytesToString(d.FieldDefinitionNameBytes(ref))
-}
-
-func (d *Document) FieldDefinitionDescriptionBytes(ref int) ByteSlice {
-	if !d.FieldDefinitions[ref].Description.IsDefined {
-		return nil
-	}
-	return d.Input.ByteSlice(d.FieldDefinitions[ref].Description.Content)
-}
-
-func (d *Document) FieldDefinitionDescriptionString(ref int) string {
-	return unsafebytes.BytesToString(d.FieldDefinitionDescriptionBytes(ref))
-}
-
-func (d *Document) FieldDefinitionIsFirst(field int, ancestor Node) bool {
-	definitions := d.NodeFieldDefinitions(ancestor)
-	return len(definitions) != 0 && definitions[0] == field
-}
-
-func (d *Document) FieldDefinitionIsLast(field int, ancestor Node) bool {
-	definitions := d.NodeFieldDefinitions(ancestor)
-	return len(definitions) != 0 && definitions[len(definitions)-1] == field
-}
-
-func (d *Document) FieldDefinitionDirectives(fieldDefinition int) (refs []int) {
-	return d.FieldDefinitions[fieldDefinition].Directives.Refs
-}
-
-func (d *Document) FieldDefinitionDirectiveByName(fieldDefinition int, directiveName ByteSlice) (ref int, exists bool) {
-	for _, i := range d.FieldDefinitions[fieldDefinition].Directives.Refs {
-		if bytes.Equal(directiveName, d.DirectiveNameBytes(i)) {
-			return i, true
-		}
-	}
-	return
-}
-
-func (d *Document) FieldDefinitionResolverTypeName(enclosingType Node) ByteSlice {
-	switch enclosingType.Kind {
-	case NodeKindObjectTypeDefinition:
-		name := d.ObjectTypeDefinitionNameBytes(enclosingType.Ref)
-		switch {
-		case bytes.Equal(name, d.Index.QueryTypeName):
-			return literal.QUERY
-		case bytes.Equal(name, d.Index.MutationTypeName):
-			return literal.MUTATION
-		case bytes.Equal(name, d.Index.SubscriptionTypeName):
-			return literal.SUBSCRIPTION
-		}
-	}
-	return d.NodeNameBytes(enclosingType)
-}
-
-func (d *Document) AddFieldDefinition(fieldDefinition FieldDefinition) (ref int) {
-	d.FieldDefinitions = append(d.FieldDefinitions, fieldDefinition)
-	return len(d.FieldDefinitions) - 1
-}
-
-type InputValueDefinitionList struct {
-	LPAREN position.Position // (
-	Refs   []int             // InputValueDefinition
-	RPAREN position.Position // )
-}
-
-type Argument struct {
-	Name  ByteSliceReference // e.g. foo
-	Colon position.Position  // :
-	Value Value              // e.g. 100 or "Bar"
-}
-
-func (d *Document) ArgumentsBefore(ancestor Node, argument int) []int {
-	switch ancestor.Kind {
-	case NodeKindField:
-		for i, j := range d.Fields[ancestor.Ref].Arguments.Refs {
-			if argument == j {
-				return d.Fields[ancestor.Ref].Arguments.Refs[:i]
-			}
-		}
-	case NodeKindDirective:
-		for i, j := range d.Directives[ancestor.Ref].Arguments.Refs {
-			if argument == j {
-				return d.Directives[ancestor.Ref].Arguments.Refs[:i]
-			}
-		}
-	}
-	return nil
-}
-
-func (d *Document) ArgumentsAfter(ancestor Node, argument int) []int {
-	switch ancestor.Kind {
-	case NodeKindField:
-		for i, j := range d.Fields[ancestor.Ref].Arguments.Refs {
-			if argument == j {
-				return d.Fields[ancestor.Ref].Arguments.Refs[i+1:]
-			}
-		}
-	case NodeKindDirective:
-		for i, j := range d.Directives[ancestor.Ref].Arguments.Refs {
-			if argument == j {
-				return d.Directives[ancestor.Ref].Arguments.Refs[i+1:]
-			}
-		}
-	}
-	return nil
-}
-
-func (d *Document) PrintArgument(ref int, w io.Writer) error {
-	_, err := w.Write(d.Input.ByteSlice(d.Arguments[ref].Name))
-	if err != nil {
-		return err
-	}
-	_, err = w.Write(literal.COLON)
-	if err != nil {
-		return err
-	}
-	_, err = w.Write(literal.SPACE)
-	if err != nil {
-		return err
-	}
-	return d.PrintValue(d.Arguments[ref].Value, w)
-}
-
-func (d *Document) PrintArguments(refs []int, w io.Writer) (err error) {
-	_, err = w.Write(literal.LPAREN)
-	if err != nil {
-		return
-	}
-	for i, j := range refs {
-		err = d.PrintArgument(j, w)
-		if err != nil {
-			return
-		}
-		if i != len(refs)-1 {
-			_, err = w.Write(literal.COMMA)
-			if err != nil {
-				return
-			}
-			_, err = w.Write(literal.SPACE)
-			if err != nil {
-				return
-			}
-		}
-	}
-	_, err = w.Write(literal.RPAREN)
-	return
-}
-
-type Value struct {
-	Kind ValueKind // e.g. 100 or "Bar"
-	Ref  int
-}
-
-func (d *Document) ValueContentBytes(value Value) ByteSlice {
-	switch value.Kind {
-	case ValueKindEnum:
-		return d.EnumValueNameBytes(value.Ref)
-	case ValueKindString:
-		d.StringValueContentBytes(value.Ref)
-	case ValueKindInteger:
-		return d.IntValueRaw(value.Ref)
-	case ValueKindFloat:
-		return d.FloatValueRaw(value.Ref)
-	}
-	panic(fmt.Errorf("ValueContentBytes not implemented for ValueKind: %s", value.Kind))
-}
-
-// nolint
-func (d *Document) PrintValue(value Value, w io.Writer) (err error) {
-	switch value.Kind {
-	case ValueKindBoolean:
-		if d.BooleanValues[value.Ref] {
-			_, err = w.Write(literal.TRUE)
-		} else {
-			_, err = w.Write(literal.FALSE)
-		}
-	case ValueKindString:
-		_, err = w.Write(literal.QUOTE)
-		_, err = w.Write(d.Input.ByteSlice(d.StringValues[value.Ref].Content))
-		_, err = w.Write(literal.QUOTE)
-	case ValueKindInteger:
-		if d.IntValues[value.Ref].Negative {
-			_, err = w.Write(literal.SUB)
-		}
-		_, err = w.Write(d.Input.ByteSlice(d.IntValues[value.Ref].Raw))
-	case ValueKindFloat:
-		if d.FloatValues[value.Ref].Negative {
-			_, err = w.Write(literal.SUB)
-		}
-		_, err = w.Write(d.Input.ByteSlice(d.FloatValues[value.Ref].Raw))
-	case ValueKindVariable:
-		_, err = w.Write(literal.DOLLAR)
-		_, err = w.Write(d.Input.ByteSlice(d.VariableValues[value.Ref].Name))
-	case ValueKindNull:
-		_, err = w.Write(literal.NULL)
-	case ValueKindList:
-		_, err = w.Write(literal.LBRACK)
-		for i, j := range d.ListValues[value.Ref].Refs {
-			err = d.PrintValue(d.Value(j), w)
-			if err != nil {
-				return
-			}
-			if i != len(d.ListValues[value.Ref].Refs)-1 {
-				_, err = w.Write(literal.COMMA)
-			}
-		}
-		_, err = w.Write(literal.RBRACK)
-	case ValueKindObject:
-		_, err = w.Write(literal.LBRACE)
-		for i, j := range d.ObjectValues[value.Ref].Refs {
-			_, err = w.Write(d.ObjectFieldNameBytes(j))
-			if err != nil {
-				return
-			}
-			_, err = w.Write(literal.COLON)
-			if err != nil {
-				return
-			}
-			_, err = w.Write(literal.SPACE)
-			if err != nil {
-				return
-			}
-			err = d.PrintValue(d.ObjectFieldValue(j), w)
-			if err != nil {
-				return
-			}
-			if i != len(d.ObjectValues[value.Ref].Refs)-1 {
-				_, err = w.Write(literal.COMMA)
-				if err != nil {
-					return
-				}
-			}
-		}
-		_, err = w.Write(literal.RBRACE)
-	case ValueKindEnum:
-		_, err = w.Write(d.Input.ByteSlice(d.EnumValues[value.Ref].Name))
-	}
-	return
-}
-
-func (d *Document) PrintValueBytes(value Value, buf []byte) ([]byte, error) {
-	if buf == nil {
-		buf = make([]byte, 0, 24)
-	}
-	b := bytes.NewBuffer(buf)
-	err := d.PrintValue(value, b)
-	return b.Bytes(), err
-}
-
-type ListValue struct {
-	LBRACK position.Position // [
-	Refs   []int             // Path
-	RBRACK position.Position // ]
-}
-
-// VariableValue
-// example:
-// $devicePicSize
-type VariableValue struct {
-	Dollar position.Position  // $
-	Name   ByteSliceReference // e.g. devicePicSize
-}
-
-func (d *Document) AddVariableValueArgument(argName, variableName []byte) (variableValueRef, argRef int) {
-	variable := VariableValue{
-		Name: d.Input.AppendInputBytes(variableName),
-	}
-	d.VariableValues = append(d.VariableValues, variable)
-	variableValueRef = len(d.VariableValues) - 1
-	arg := Argument{
-		Name: d.Input.AppendInputBytes(argName),
-		Value: Value{
-			Kind: ValueKindVariable,
-			Ref:  variableValueRef,
-		},
-	}
-	d.Arguments = append(d.Arguments, arg)
-	argRef = len(d.Arguments) - 1
-	return
-}
-
-// StringValue
-// example:
-// "foo"
-type StringValue struct {
-	BlockString bool               // """foo""" = blockString, "foo" string
-	Content     ByteSliceReference // e.g. foo
-}
-
-// IntValue
-// example:
-// 123 / -123
-type IntValue struct {
-	Negative     bool               // indicates if the value is negative
-	NegativeSign position.Position  // optional -
-	Raw          ByteSliceReference // e.g. 123
-}
-
-func (d *Document) IntValueAsInt(ref int) (out int64) {
-	in := d.Input.ByteSlice(d.IntValues[ref].Raw)
-	out = unsafebytes.BytesToInt64(in)
-	if d.IntValues[ref].Negative {
-		out = -out
-	}
-	return
-}
-
-// FloatValue
-// example:
-// 13.37 / -13.37
-type FloatValue struct {
-	Negative     bool               // indicates if the value is negative
-	NegativeSign position.Position  // optional -
-	Raw          ByteSliceReference // e.g. 13.37
-}
-
-func (d *Document) FloatValueAsFloat32(ref int) (out float32) {
-	in := d.Input.ByteSlice(d.FloatValues[ref].Raw)
-	out = unsafebytes.BytesToFloat32(in)
-	if d.FloatValues[ref].Negative {
-		out = -out
-	}
-	return
-}
-
-// EnumValue
-// example:
-// Name but not true or false or null
-type EnumValue struct {
-	Name ByteSliceReference // e.g. ORIGIN
-}
-
-// BooleanValues
-// one of: true, false
-type BooleanValue bool
-
-// ObjectValue
-// example:
-// { lon: 12.43, lat: -53.211 }
-type ObjectValue struct {
-	LBRACE position.Position
-	Refs   []int // ObjectField
-	RBRACE position.Position
-}
-
-// ObjectField
-// example:
-// lon: 12.43
-type ObjectField struct {
-	Name  ByteSliceReference // e.g. lon
-	Colon position.Position  // :
-	Value Value              // e.g. 12.43
-}
-
-type Description struct {
-	IsDefined     bool
-	IsBlockString bool               // true if -> """content""" ; else "content"
-	Content       ByteSliceReference // literal
-	Position      position.Position
-}
-
-// nolint
-func (d *Document) PrintDescription(description Description, indent []byte, depth int, writer io.Writer) (err error) {
-	for i := 0; i < depth; i++ {
-		_, err = writer.Write(indent)
-	}
-	if description.IsBlockString {
-		_, err = writer.Write(literal.QUOTE)
-		_, err = writer.Write(literal.QUOTE)
-		_, err = writer.Write(literal.QUOTE)
-		_, err = writer.Write(literal.LINETERMINATOR)
-		for i := 0; i < depth; i++ {
-			_, err = writer.Write(indent)
-		}
-	} else {
-		_, err = writer.Write(literal.QUOTE)
-	}
-
-	content := d.Input.ByteSlice(description.Content)
-	skipWhitespace := false
-	for i := range content {
-		switch content[i] {
-		case runes.LINETERMINATOR:
-			skipWhitespace = true
-		case runes.TAB, runes.SPACE:
-			if skipWhitespace {
-				continue
-			}
-		default:
-			if skipWhitespace {
-				for i := 0; i < depth; i++ {
-					_, err = writer.Write(indent)
-				}
-			}
-			skipWhitespace = false
-		}
-		_, err = writer.Write(content[i : i+1])
-	}
-	if description.IsBlockString {
-		_, err = writer.Write(literal.LINETERMINATOR)
-		for i := 0; i < depth; i++ {
-			_, err = writer.Write(indent)
-		}
-		_, err = writer.Write(literal.QUOTE)
-		_, err = writer.Write(literal.QUOTE)
-		_, err = writer.Write(literal.QUOTE)
-	} else {
-		_, err = writer.Write(literal.QUOTE)
-	}
-	return nil
-}
-
-type ObjectTypeDefinition struct {
-	Description          Description        // optional, e.g. "type Foo is ..."
-	TypeLiteral          position.Position  // type
-	Name                 ByteSliceReference // e.g. Foo
-	ImplementsInterfaces TypeList           // e.g implements Bar & Baz
-	HasDirectives        bool
-	Directives           DirectiveList // e.g. @foo
-	HasFieldDefinitions  bool
-	FieldsDefinition     FieldDefinitionList // { foo:Bar bar(baz:String) }
-}
-
-func (d *Document) ObjectTypeDefinitionNameBytes(ref int) ByteSlice {
-	return d.Input.ByteSlice(d.ObjectTypeDefinitions[ref].Name)
-}
-
-func (d *Document) ObjectTypeDefinitionNameRef(ref int) ByteSliceReference {
-	return d.ObjectTypeDefinitions[ref].Name
-}
-
-func (d *Document) ObjectTypeDefinitionNameString(ref int) string {
-	return unsafebytes.BytesToString(d.Input.ByteSlice(d.ObjectTypeDefinitions[ref].Name))
-}
-
-func (d *Document) ObjectTypeDescriptionNameBytes(ref int) ByteSlice {
-	if !d.ObjectTypeDefinitions[ref].Description.IsDefined {
-		return nil
-	}
-	return d.Input.ByteSlice(d.ObjectTypeDefinitions[ref].Description.Content)
-}
-
-func (d *Document) ObjectTypeDescriptionNameString(ref int) string {
-	return unsafebytes.BytesToString(d.ObjectTypeDescriptionNameBytes(ref))
-}
-
-func (d *Document) ObjectTypeDefinitionHasField(ref int, fieldName []byte) bool {
-	for _, fieldDefinitionRef := range d.ObjectTypeDefinitions[ref].FieldsDefinition.Refs {
-		currentFieldName := d.FieldDefinitionNameBytes(fieldDefinitionRef)
-		if currentFieldName.Equals(fieldName) {
-			return true
-		}
-	}
-	return false
-}
-
-type TypeList struct {
-	Refs []int // Type
-}
-
-type FieldDefinitionList struct {
-	LBRACE position.Position // {
-	Refs   []int             // FieldDefinition
-	RBRACE position.Position // }
-}
-
-type ObjectTypeExtension struct {
-	ExtendLiteral position.Position
-	ObjectTypeDefinition
-}
-
-func (d *Document) ObjectTypeExtensionNameBytes(ref int) ByteSlice {
-	return d.Input.ByteSlice(d.ObjectTypeExtensions[ref].Name)
-}
-
-func (d *Document) ObjectTypeExtensionNameString(ref int) string {
-	return unsafebytes.BytesToString(d.Input.ByteSlice(d.ObjectTypeExtensions[ref].Name))
-}
-
-func (d *Document) ObjectTypeExtensionHasFieldDefinitions(ref int) bool {
-	return d.ObjectTypeExtensions[ref].HasFieldDefinitions
-}
-
-func (d *Document) ObjectTypeExtensionHasDirectives(ref int) bool {
-	return d.ObjectTypeExtensions[ref].HasDirectives
-}
-
-type InputValueDefinition struct {
-	Description   Description        // optional, e.g. "input Foo is..."
-	Name          ByteSliceReference // e.g. Foo
-	Colon         position.Position  // :
-	Type          int                // e.g. String
-	DefaultValue  DefaultValue       // e.g. = "Bar"
-	HasDirectives bool
-	Directives    DirectiveList // e.g. @baz
-}
-
-func (d *Document) InputValueDefinitionHasDefaultValue(ref int) bool {
-	return d.InputValueDefinitions[ref].DefaultValue.IsDefined
-}
-
-func (d *Document) InputValueDefinitionDefaultValue(ref int) Value {
-	return d.InputValueDefinitions[ref].DefaultValue.Value
-}
-
-func (d *Document) InputValueDefinitionNameBytes(ref int) ByteSlice {
-	return d.Input.ByteSlice(d.InputValueDefinitions[ref].Name)
-}
-
-func (d *Document) InputValueDefinitionNameString(ref int) string {
-	return unsafebytes.BytesToString(d.Input.ByteSlice(d.InputValueDefinitions[ref].Name))
-}
-
-func (d *Document) InputValueDefinitionDescriptionBytes(ref int) ByteSlice {
-	if !d.InputValueDefinitions[ref].Description.IsDefined {
-		return nil
-	}
-	return d.Input.ByteSlice(d.InputValueDefinitions[ref].Description.Content)
-}
-
-func (d *Document) InputValueDefinitionDescriptionString(ref int) string {
-	return unsafebytes.BytesToString(d.InputValueDefinitionDescriptionBytes(ref))
-}
-
-func (d *Document) InputValueDefinitionType(ref int) int {
-	return d.InputValueDefinitions[ref].Type
-}
-
-func (d *Document) NodeInputValueDefinitions(node Node) []int {
-	switch node.Kind {
-	case NodeKindInputObjectTypeDefinition:
-		return d.InputObjectTypeDefinitions[node.Ref].InputFieldsDefinition.Refs
-	case NodeKindInputObjectTypeExtension:
-		return d.InputObjectTypeExtensions[node.Ref].InputFieldsDefinition.Refs
-	case NodeKindFieldDefinition:
-		return d.FieldDefinitions[node.Ref].ArgumentsDefinition.Refs
-	case NodeKindDirectiveDefinition:
-		return d.DirectiveDefinitions[node.Ref].ArgumentsDefinition.Refs
-	default:
-		return nil
-	}
-}
-
-func (d *Document) InputValueDefinitionIsFirst(inputValue int, ancestor Node) bool {
-	inputValues := d.NodeInputValueDefinitions(ancestor)
-	return inputValues != nil && inputValues[0] == inputValue
-}
-
-func (d *Document) InputValueDefinitionIsLast(inputValue int, ancestor Node) bool {
-	inputValues := d.NodeInputValueDefinitions(ancestor)
-	return inputValues != nil && inputValues[len(inputValues)-1] == inputValue
-}
-
-func (d *Document) InputValueDefinitionArgumentIsOptional(ref int) bool {
-	nonNull := d.Types[d.InputValueDefinitions[ref].Type].TypeKind == TypeKindNonNull
-	hasDefault := d.InputValueDefinitions[ref].DefaultValue.IsDefined
-	return !nonNull || hasDefault
-}
-
-func (d *Document) InputValueDefinitionHasDirective(ref int, directiveName ByteSlice) bool {
-	if !d.InputValueDefinitions[ref].HasDirectives {
-		return false
-	}
-	for _, i := range d.InputValueDefinitions[ref].Directives.Refs {
-		if bytes.Equal(directiveName, d.DirectiveNameBytes(i)) {
-			return true
-		}
-	}
-	return false
-}
-
-func (d *Document) AddInputValueDefinition(inputValueDefinition InputValueDefinition) (ref int) {
-	d.InputValueDefinitions = append(d.InputValueDefinitions, inputValueDefinition)
-	return len(d.InputValueDefinitions) - 1
-}
-
-type Type struct {
-	TypeKind TypeKind           // one of Named,List,NonNull
-	Name     ByteSliceReference // e.g. String (only on NamedType)
-	Open     position.Position  // [ (only on ListType)
-	Close    position.Position  // ] (only on ListType)
-	Bang     position.Position  // ! (only on NonNullType)
-	OfType   int
-}
-
-func (d *Document) TypeNameBytes(ref int) ByteSlice {
-	return d.Input.ByteSlice(d.Types[ref].Name)
-}
-
-func (d *Document) TypeNameString(ref int) string {
-	return unsafebytes.BytesToString(d.Input.ByteSlice(d.Types[ref].Name))
-}
-
-func (d *Document) PrintType(ref int, w io.Writer) error {
-	switch d.Types[ref].TypeKind {
-	case TypeKindNonNull:
-		err := d.PrintType(d.Types[ref].OfType, w)
-		if err != nil {
-			return err
-		}
-		_, err = w.Write(literal.BANG)
-		return err
-	case TypeKindNamed:
-		_, err := w.Write(d.Input.ByteSlice(d.Types[ref].Name))
-		return err
-	case TypeKindList:
-		_, err := w.Write(literal.LBRACK)
-		if err != nil {
-			return err
-		}
-		err = d.PrintType(d.Types[ref].OfType, w)
-		if err != nil {
-			return err
-		}
-		_, err = w.Write(literal.RBRACK)
-		return err
-	}
-	return nil
-}
-
-func (d *Document) PrintTypeBytes(ref int, buf []byte) ([]byte, error) {
-	if buf == nil {
-		buf = make([]byte, 0, 24)
-	}
-	b := bytes.NewBuffer(buf)
-	err := d.PrintType(ref, b)
-	return b.Bytes(), err
-}
-
-func (d *Document) AddNamedType(name []byte) (ref int) {
-	nameRef := d.Input.AppendInputBytes(name)
-	d.Types = append(d.Types, Type{
-		TypeKind: TypeKindNamed,
-		Name:     nameRef,
-	})
-	return len(d.Types) - 1
-}
-
-func (d *Document) AddNonNullNamedType(name []byte) (ref int) {
-	namedRef := d.AddNamedType(name)
-	d.Types = append(d.Types, Type{
-		TypeKind: TypeKindNonNull,
-		OfType:   namedRef,
-	})
-	return len(d.Types) - 1
-}
-
-type DefaultValue struct {
-	IsDefined bool
-	Equals    position.Position // =
-	Value     Value             // e.g. "Foo"
-}
-
-type InputObjectTypeDefinition struct {
-	Description              Description        // optional, describes the input type
-	InputLiteral             position.Position  // input
-	Name                     ByteSliceReference // name of the input type
-	HasDirectives            bool
-	Directives               DirectiveList // optional, e.g. @foo
-	HasInputFieldsDefinition bool
-	InputFieldsDefinition    InputValueDefinitionList // e.g. x:Float
-}
-
-func (d *Document) InputObjectTypeDefinitionInputValueDefinitionDefaultValueString(inputObjectTypeDefinitionName, inputValueDefinitionName string) string {
-	defaultValue := d.InputObjectTypeDefinitionInputValueDefinitionDefaultValue(inputObjectTypeDefinitionName, inputValueDefinitionName)
-	if defaultValue.Kind != ValueKindString {
-		return ""
-	}
-	return d.StringValueContentString(defaultValue.Ref)
-}
-
-func (d *Document) InputObjectTypeDefinitionInputValueDefinitionDefaultValueBool(inputObjectTypeDefinitionName, inputValueDefinitionName string) bool {
-	defaultValue := d.InputObjectTypeDefinitionInputValueDefinitionDefaultValue(inputObjectTypeDefinitionName, inputValueDefinitionName)
-	if defaultValue.Kind != ValueKindBoolean {
-		return false
-	}
-	return bool(d.BooleanValue(defaultValue.Ref))
-}
-
-func (d *Document) InputObjectTypeDefinitionInputValueDefinitionDefaultValueInt64(inputObjectTypeDefinitionName, inputValueDefinitionName string) int64 {
-	defaultValue := d.InputObjectTypeDefinitionInputValueDefinitionDefaultValue(inputObjectTypeDefinitionName, inputValueDefinitionName)
-	if defaultValue.Kind != ValueKindInteger {
-		return -1
-	}
-	return d.IntValueAsInt(defaultValue.Ref)
-}
-
-func (d *Document) InputObjectTypeDefinitionInputValueDefinitionDefaultValueFloat32(inputObjectTypeDefinitionName, inputValueDefinitionName string) float32 {
-	defaultValue := d.InputObjectTypeDefinitionInputValueDefinitionDefaultValue(inputObjectTypeDefinitionName, inputValueDefinitionName)
-	if defaultValue.Kind != ValueKindFloat {
-		return -1
-	}
-	return d.FloatValueAsFloat32(defaultValue.Ref)
-}
-
-func (d *Document) InputObjectTypeDefinitionInputValueDefinitionDefaultValue(inputObjectTypeDefinitionName, inputValueDefinitionName string) Value {
-	inputObjectTypeDefinition := d.Index.Nodes[xxhash.Sum64String(inputObjectTypeDefinitionName)]
-	if inputObjectTypeDefinition.Kind != NodeKindInputObjectTypeDefinition {
-		return Value{}
-	}
-	inputValueDefinition := d.InputObjectTypeDefinitionInputValueDefinitionByName(inputObjectTypeDefinition.Ref, unsafebytes.StringToBytes(inputValueDefinitionName))
-	if inputValueDefinition == -1 {
-		return Value{}
-	}
-	return d.InputValueDefinitionDefaultValue(inputValueDefinition)
-}
-
-func (d *Document) InputObjectTypeDefinitionInputValueDefinitionByName(definition int, inputValueDefinitionName ByteSlice) int {
-	for _, i := range d.InputObjectTypeDefinitions[definition].InputFieldsDefinition.Refs {
-		if bytes.Equal(inputValueDefinitionName, d.InputValueDefinitionNameBytes(i)) {
-			return i
-		}
-	}
-	return -1
-}
-
-func (d *Document) InputObjectTypeExtensionHasDirectives(ref int) bool {
-	return d.InputObjectTypeExtensions[ref].HasDirectives
-}
-
-func (d *Document) InputObjectTypeExtensionHasInputFieldsDefinition(ref int) bool {
-	return d.InputObjectTypeDefinitions[ref].HasInputFieldsDefinition
-}
-
-func (d *Document) InputObjectTypeDefinitionNameBytes(ref int) ByteSlice {
-	return d.Input.ByteSlice(d.InputObjectTypeDefinitions[ref].Name)
-}
-
-func (d *Document) InputObjectTypeDefinitionNameString(ref int) string {
-	return unsafebytes.BytesToString(d.Input.ByteSlice(d.InputObjectTypeDefinitions[ref].Name))
-}
-
-func (d *Document) InputObjectTypeDefinitionDescriptionBytes(ref int) ByteSlice {
-	if !d.InputObjectTypeDefinitions[ref].Description.IsDefined {
-		return nil
-	}
-	return d.Input.ByteSlice(d.InputObjectTypeDefinitions[ref].Description.Content)
-}
-
-func (d *Document) InputObjectTypeDefinitionDescriptionString(ref int) string {
-	return unsafebytes.BytesToString(d.InputObjectTypeDefinitionNameBytes(ref))
-}
-
-type InputObjectTypeExtension struct {
-	ExtendLiteral position.Position
-	InputObjectTypeDefinition
-}
-
-func (d *Document) InputObjectTypeExtensionNameBytes(ref int) ByteSlice {
-	return d.Input.ByteSlice(d.InputObjectTypeExtensions[ref].Name)
-}
-
-func (d *Document) InputObjectTypeExtensionNameString(ref int) string {
-	return unsafebytes.BytesToString(d.Input.ByteSlice(d.InputObjectTypeExtensions[ref].Name))
-}
-
-// ScalarTypeDefinition
-// example:
-// scalar JSON
-type ScalarTypeDefinition struct {
-	Description   Description        // optional, describes the scalar
-	ScalarLiteral position.Position  // scalar
-	Name          ByteSliceReference // e.g. JSON
-	HasDirectives bool
-	Directives    DirectiveList // optional, e.g. @foo
-}
-
-func (d *Document) ScalarTypeDefinitionHasDirectives(ref int) bool {
-	return d.ScalarTypeDefinitions[ref].HasDirectives
-}
-
-func (d *Document) ScalarTypeDefinitionNameBytes(ref int) ByteSlice {
-	return d.Input.ByteSlice(d.ScalarTypeDefinitions[ref].Name)
-}
-
-func (d *Document) ScalarTypeDefinitionNameString(ref int) string {
-	return unsafebytes.BytesToString(d.Input.ByteSlice(d.ScalarTypeDefinitions[ref].Name))
-}
-
-type ScalarTypeExtension struct {
-	ExtendLiteral position.Position
-	ScalarTypeDefinition
-}
-
-func (d *Document) ScalarTypeExtensionHasDirectives(ref int) bool {
-	return d.ScalarTypeExtensions[ref].HasDirectives
-}
-
-func (d *Document) ScalarTypeExtensionNameBytes(ref int) ByteSlice {
-	return d.Input.ByteSlice(d.ScalarTypeExtensions[ref].Name)
-}
-
-func (d *Document) ScalarTypeExtensionNameString(ref int) string {
-	return unsafebytes.BytesToString(d.Input.ByteSlice(d.ScalarTypeExtensions[ref].Name))
-}
-
-// InterfaceTypeDefinition
-// example:
-// interface NamedEntity {
-// 	name: String
-// }
-type InterfaceTypeDefinition struct {
-	Description         Description        // optional, describes the interface
-	InterfaceLiteral    position.Position  // interface
-	Name                ByteSliceReference // e.g. NamedEntity
-	HasDirectives       bool
-	Directives          DirectiveList // optional, e.g. @foo
-	HasFieldDefinitions bool
-	FieldsDefinition    FieldDefinitionList // optional, e.g. { name: String }
-}
-
-func (d *Document) InterfaceTypeExtensionHasDirectives(ref int) bool {
-	return d.InterfaceTypeExtensions[ref].HasDirectives
-}
-
-func (d *Document) InterfaceTypeExtensionHasFieldDefinitions(ref int) bool {
-	return d.InterfaceTypeExtensions[ref].HasFieldDefinitions
-}
-
-func (d *Document) InterfaceTypeDefinitionNameBytes(ref int) ByteSlice {
-	return d.Input.ByteSlice(d.InterfaceTypeDefinitions[ref].Name)
-}
-
-func (d *Document) InterfaceTypeDefinitionNameString(ref int) string {
-	return unsafebytes.BytesToString(d.Input.ByteSlice(d.InterfaceTypeDefinitions[ref].Name))
-}
-
-func (d *Document) InterfaceTypeDefinitionDescriptionBytes(ref int) ByteSlice {
-	if !d.InterfaceTypeDefinitions[ref].Description.IsDefined {
-		return nil
-	}
-	return d.Input.ByteSlice(d.InterfaceTypeDefinitions[ref].Description.Content)
-}
-
-func (d *Document) InterfaceTypeDefinitionDescriptionString(ref int) string {
-	return unsafebytes.BytesToString(d.InterfaceTypeDefinitionDescriptionBytes(ref))
-}
-
-type InterfaceTypeExtension struct {
-	ExtendLiteral position.Position
-	InterfaceTypeDefinition
-}
-
-func (d *Document) InterfaceTypeExtensionNameBytes(ref int) ByteSlice {
-	return d.Input.ByteSlice(d.InterfaceTypeExtensions[ref].Name)
-}
-
-func (d *Document) InterfaceTypeExtensionNameString(ref int) string {
-	return unsafebytes.BytesToString(d.Input.ByteSlice(d.InterfaceTypeExtensions[ref].Name))
-}
-
-// UnionTypeDefinition
-// example:
-// union SearchResult = Photo | Person
-type UnionTypeDefinition struct {
-	Description         Description        // optional, describes union
-	UnionLiteral        position.Position  // union
-	Name                ByteSliceReference // e.g. SearchResult
-	HasDirectives       bool
-	Directives          DirectiveList     // optional, e.g. @foo
-	Equals              position.Position // =
-	HasUnionMemberTypes bool
-	UnionMemberTypes    TypeList // optional, e.g. Photo | Person
-}
-
-func (d *Document) UnionMemberTypeIsFirst(ref int, ancestor Node) bool {
-	switch ancestor.Kind {
-	case NodeKindUnionTypeDefinition:
-		return len(d.UnionTypeDefinitions[ancestor.Ref].UnionMemberTypes.Refs) != 0 &&
-			d.UnionTypeDefinitions[ancestor.Ref].UnionMemberTypes.Refs[0] == ref
-	case NodeKindUnionTypeExtension:
-		return len(d.UnionTypeExtensions[ancestor.Ref].UnionMemberTypes.Refs) != 0 &&
-			d.UnionTypeExtensions[ancestor.Ref].UnionMemberTypes.Refs[0] == ref
-	default:
-		return false
-	}
-}
-
-func (d *Document) UnionMemberTypeIsLast(ref int, ancestor Node) bool {
-	switch ancestor.Kind {
-	case NodeKindUnionTypeDefinition:
-		return len(d.UnionTypeDefinitions[ancestor.Ref].UnionMemberTypes.Refs) != 0 &&
-			d.UnionTypeDefinitions[ancestor.Ref].UnionMemberTypes.Refs[len(d.UnionTypeDefinitions[ancestor.Ref].UnionMemberTypes.Refs)-1] == ref
-	case NodeKindUnionTypeExtension:
-		return len(d.UnionTypeExtensions[ancestor.Ref].UnionMemberTypes.Refs) != 0 &&
-			d.UnionTypeExtensions[ancestor.Ref].UnionMemberTypes.Refs[len(d.UnionTypeExtensions[ancestor.Ref].UnionMemberTypes.Refs)-1] == ref
-	default:
-		return false
-	}
-}
-
-func (d *Document) UnionTypeDefinitionHasDirectives(ref int) bool {
-	return d.UnionTypeDefinitions[ref].HasDirectives
-}
-
-func (d *Document) UnionTypeDefinitionNameBytes(ref int) ByteSlice {
-	return d.Input.ByteSlice(d.UnionTypeDefinitions[ref].Name)
-}
-
-func (d *Document) UnionTypeDefinitionNameString(ref int) string {
-	return unsafebytes.BytesToString(d.Input.ByteSlice(d.UnionTypeDefinitions[ref].Name))
-}
-
-func (d *Document) UnionTypeDefinitionDescriptionBytes(ref int) ByteSlice {
-	if !d.UnionTypeDefinitions[ref].Description.IsDefined {
-		return nil
-	}
-	return d.Input.ByteSlice(d.UnionTypeDefinitions[ref].Description.Content)
-}
-
-func (d *Document) UnionTypeDefinitionDescriptionString(ref int) string {
-	return unsafebytes.BytesToString(d.UnionTypeDefinitionDescriptionBytes(ref))
-}
-
-type UnionTypeExtension struct {
-	ExtendLiteral position.Position
-	UnionTypeDefinition
-}
-
-func (d *Document) UnionTypeExtensionHasDirectives(ref int) bool {
-	return d.UnionTypeExtensions[ref].HasDirectives
-}
-
-func (d *Document) UnionTypeExtensionHasUnionMemberTypes(ref int) bool {
-	return d.UnionTypeExtensions[ref].HasUnionMemberTypes
-}
-
-func (d *Document) UnionTypeExtensionNameBytes(ref int) ByteSlice {
-	return d.Input.ByteSlice(d.UnionTypeExtensions[ref].Name)
-}
-
-func (d *Document) UnionTypeExtensionNameString(ref int) string {
-	return unsafebytes.BytesToString(d.Input.ByteSlice(d.UnionTypeExtensions[ref].Name))
-}
-
-// EnumTypeDefinition
-// example:
-// enum Direction {
-//  NORTH
-//  EAST
-//  SOUTH
-//  WEST
-//}
-type EnumTypeDefinition struct {
-	Description             Description        // optional, describes enum
-	EnumLiteral             position.Position  // enum
-	Name                    ByteSliceReference // e.g. Direction
-	HasDirectives           bool
-	Directives              DirectiveList // optional, e.g. @foo
-	HasEnumValuesDefinition bool
-	EnumValuesDefinition    EnumValueDefinitionList // optional, e.g. { NORTH EAST }
-}
-
-func (d *Document) EnumTypeDefinitionHasDirectives(ref int) bool {
-	return d.EnumTypeDefinitions[ref].HasDirectives
-}
-
-func (d *Document) EnumTypeDefinitionHasEnumValueDefinition(ref int) bool {
-	return d.EnumTypeDefinitions[ref].HasEnumValuesDefinition
-}
-
-func (d *Document) EnumTypeDefinitionNameBytes(ref int) ByteSlice {
-	return d.Input.ByteSlice(d.EnumTypeDefinitions[ref].Name)
-}
-
-func (d *Document) EnumTypeDefinitionNameString(ref int) string {
-	return unsafebytes.BytesToString(d.Input.ByteSlice(d.EnumTypeDefinitions[ref].Name))
-}
-
-func (d *Document) EnumTypeDefinitionDescriptionBytes(ref int) ByteSlice {
-	if !d.EnumTypeDefinitions[ref].Description.IsDefined {
-		return nil
-	}
-	return d.Input.ByteSlice(d.EnumTypeDefinitions[ref].Description.Content)
-}
-
-func (d *Document) EnumTypeDefinitionDescriptionString(ref int) string {
-	return unsafebytes.BytesToString(d.EnumTypeDefinitionDescriptionBytes(ref))
-}
-
-func (d *Document) EnumTypeDefinitionContainsEnumValue(enumTypeDef int, valueName ByteSlice) bool {
-	for _, i := range d.EnumTypeDefinitions[enumTypeDef].EnumValuesDefinition.Refs {
-		if bytes.Equal(valueName, d.EnumValueDefinitionNameBytes(i)) {
-			return true
-		}
-	}
-	return false
-}
-
-type EnumValueDefinitionList struct {
-	LBRACE position.Position // {
-	Refs   []int             //
-	RBRACE position.Position // }
-}
-
-type EnumTypeExtension struct {
-	ExtendLiteral position.Position
-	EnumTypeDefinition
-}
-
-func (d *Document) EnumTypeExtensionHasDirectives(ref int) bool {
-	return d.EnumTypeExtensions[ref].HasDirectives
-}
-
-func (d *Document) EnumTypeExtensionNameBytes(ref int) ByteSlice {
-	return d.Input.ByteSlice(d.EnumTypeExtensions[ref].Name)
-}
-
-func (d *Document) EnumTypeExtensionNameString(ref int) string {
-	return unsafebytes.BytesToString(d.Input.ByteSlice(d.EnumTypeExtensions[ref].Name))
-}
-
-// EnumValueDefinition
-// example:
-// "NORTH enum value" NORTH @foo
-type EnumValueDefinition struct {
-	Description   Description        // optional, describes enum value
-	EnumValue     ByteSliceReference // e.g. NORTH (Name but not true, false or null
-	HasDirectives bool
-	Directives    DirectiveList // optional, e.g. @foo
-}
-
-func (d *Document) EnumValueDefinitionIsFirst(ref int, ancestor Node) bool {
-	switch ancestor.Kind {
-	case NodeKindEnumTypeDefinition:
-		return d.EnumTypeDefinitions[ancestor.Ref].EnumValuesDefinition.Refs != nil &&
-			d.EnumTypeDefinitions[ancestor.Ref].EnumValuesDefinition.Refs[0] == ref
-	case NodeKindEnumTypeExtension:
-		return d.EnumTypeExtensions[ancestor.Ref].EnumValuesDefinition.Refs != nil &&
-			d.EnumTypeExtensions[ancestor.Ref].EnumValuesDefinition.Refs[0] == ref
-	default:
-		return false
-	}
-}
-
-func (d *Document) EnumValueDefinitionIsLast(ref int, ancestor Node) bool {
-	switch ancestor.Kind {
-	case NodeKindEnumTypeDefinition:
-		return d.EnumTypeDefinitions[ancestor.Ref].EnumValuesDefinition.Refs != nil &&
-			d.EnumTypeDefinitions[ancestor.Ref].EnumValuesDefinition.Refs[len(d.EnumTypeDefinitions[ancestor.Ref].EnumValuesDefinition.Refs)-1] == ref
-	case NodeKindEnumTypeExtension:
-		return d.EnumTypeExtensions[ancestor.Ref].EnumValuesDefinition.Refs != nil &&
-			d.EnumTypeExtensions[ancestor.Ref].EnumValuesDefinition.Refs[len(d.EnumTypeExtensions[ancestor.Ref].EnumValuesDefinition.Refs)-1] == ref
-	default:
-		return false
-	}
-}
-
-func (d *Document) EnumValueDefinitionNameBytes(ref int) ByteSlice {
-	return d.Input.ByteSlice(d.EnumValueDefinitions[ref].EnumValue)
-}
-
-func (d *Document) EnumValueDefinitionNameString(ref int) string {
-	return unsafebytes.BytesToString(d.Input.ByteSlice(d.EnumValueDefinitions[ref].EnumValue))
-}
-
-func (d *Document) EnumValueDefinitionDescriptionBytes(ref int) ByteSlice {
-	if !d.EnumValueDefinitions[ref].Description.IsDefined {
-		return nil
-	}
-	return d.Input.ByteSlice(d.EnumValueDefinitions[ref].Description.Content)
-}
-
-func (d *Document) EnumValueDefinitionDescriptionString(ref int) string {
-	return unsafebytes.BytesToString(d.EnumValueDefinitionDescriptionBytes(ref))
-}
-
-// DirectiveDefinition
-// example:
-// directive @example on FIELD
-type DirectiveDefinition struct {
-	Description             Description        // optional, describes the directive
-	DirectiveLiteral        position.Position  // directive
-	At                      position.Position  // @
-	Name                    ByteSliceReference // e.g. example
-	HasArgumentsDefinitions bool
-	ArgumentsDefinition     InputValueDefinitionList // optional, e.g. (if: Boolean)
-	On                      position.Position        // on
-	DirectiveLocations      DirectiveLocations       // e.g. FIELD
-}
-
-func (d *Document) DirectiveDefinitionNameBytes(ref int) ByteSlice {
-	return d.Input.ByteSlice(d.DirectiveDefinitions[ref].Name)
-}
-
-func (d *Document) DirectiveDefinitionNameString(ref int) string {
-	return unsafebytes.BytesToString(d.Input.ByteSlice(d.DirectiveDefinitions[ref].Name))
-}
-
-func (d *Document) DirectiveDefinitionDescriptionBytes(ref int) ByteSlice {
-	if !d.DirectiveDefinitions[ref].Description.IsDefined {
-		return nil
-	}
-	return d.Input.ByteSlice(d.DirectiveDefinitions[ref].Description.Content)
-}
-
-func (d *Document) DirectiveDefinitionDescriptionString(ref int) string {
-	return unsafebytes.BytesToString(d.DirectiveDefinitionDescriptionBytes(ref))
-}
-
-func (d *Document) RemoveDirectiveFromNode(node Node, ref int) {
-	switch node.Kind {
-	case NodeKindFragmentSpread:
-		if i, ok := d.IndexOf(d.FragmentSpreads[node.Ref].Directives.Refs, ref); ok {
-			d.FragmentSpreads[node.Ref].Directives.Refs = append(d.FragmentSpreads[node.Ref].Directives.Refs[:i], d.FragmentSpreads[node.Ref].Directives.Refs[i+1:]...)
-			d.FragmentSpreads[node.Ref].HasDirectives = len(d.FragmentSpreads[node.Ref].Directives.Refs) > 0
-		}
-	case NodeKindInlineFragment:
-		if i, ok := d.IndexOf(d.InlineFragments[node.Ref].Directives.Refs, ref); ok {
-			d.InlineFragments[node.Ref].Directives.Refs = append(d.InlineFragments[node.Ref].Directives.Refs[:i], d.InlineFragments[node.Ref].Directives.Refs[i+1:]...)
-			d.InlineFragments[node.Ref].HasDirectives = len(d.InlineFragments[node.Ref].Directives.Refs) > 0
-		}
-	case NodeKindField:
-		if i, ok := d.IndexOf(d.Fields[node.Ref].Directives.Refs, ref); ok {
-			d.Fields[node.Ref].Directives.Refs = append(d.Fields[node.Ref].Directives.Refs[:i], d.Fields[node.Ref].Directives.Refs[i+1:]...)
-			d.Fields[node.Ref].HasDirectives = len(d.Fields[node.Ref].Directives.Refs) > 0
-		}
-	default:
-		log.Printf("RemoveDirectiveFromNode not implemented for node kind: %s", node.Kind)
-	}
-}
-
-func (d *Document) NodeDirectiveLocation(node Node) (location DirectiveLocation, err error) {
-	switch node.Kind {
-	case NodeKindSchemaDefinition:
-		location = TypeSystemDirectiveLocationSchema
-	case NodeKindSchemaExtension:
-		location = TypeSystemDirectiveLocationSchema
-	case NodeKindObjectTypeDefinition:
-		location = TypeSystemDirectiveLocationObject
-	case NodeKindObjectTypeExtension:
-		location = TypeSystemDirectiveLocationObject
-	case NodeKindInterfaceTypeDefinition:
-		location = TypeSystemDirectiveLocationInterface
-	case NodeKindInterfaceTypeExtension:
-		location = TypeSystemDirectiveLocationInterface
-	case NodeKindUnionTypeDefinition:
-		location = TypeSystemDirectiveLocationUnion
-	case NodeKindUnionTypeExtension:
-		location = TypeSystemDirectiveLocationUnion
-	case NodeKindEnumTypeDefinition:
-		location = TypeSystemDirectiveLocationEnum
-	case NodeKindEnumTypeExtension:
-		location = TypeSystemDirectiveLocationEnum
-	case NodeKindInputObjectTypeDefinition:
-		location = TypeSystemDirectiveLocationInputObject
-	case NodeKindInputObjectTypeExtension:
-		location = TypeSystemDirectiveLocationInputObject
-	case NodeKindScalarTypeDefinition:
-		location = TypeSystemDirectiveLocationScalar
-	case NodeKindOperationDefinition:
-		switch d.OperationDefinitions[node.Ref].OperationType {
-		case OperationTypeQuery:
-			location = ExecutableDirectiveLocationQuery
-		case OperationTypeMutation:
-			location = ExecutableDirectiveLocationMutation
-		case OperationTypeSubscription:
-			location = ExecutableDirectiveLocationSubscription
-		}
-	case NodeKindField:
-		location = ExecutableDirectiveLocationField
-	case NodeKindFragmentSpread:
-		location = ExecutableDirectiveLocationFragmentSpread
-	case NodeKindInlineFragment:
-		location = ExecutableDirectiveLocationInlineFragment
-	case NodeKindFragmentDefinition:
-		location = ExecutableDirectiveLocationFragmentDefinition
-	case NodeKindVariableDefinition:
-		location = ExecutableDirectiveLocationVariableDefinition
-	default:
-		err = fmt.Errorf("node kind: %s is not allowed to have directives", node.Kind)
-	}
-	return
-}
-
-func (d *Document) DirectiveLocationBytes(location DirectiveLocation) ByteSlice {
-	switch location {
-	case ExecutableDirectiveLocationQuery:
-		return literal.LocationQuery
-	case ExecutableDirectiveLocationMutation:
-		return literal.LocationMutation
-	case ExecutableDirectiveLocationSubscription:
-		return literal.LocationSubscription
-	case ExecutableDirectiveLocationField:
-		return literal.LocationField
-	case ExecutableDirectiveLocationFragmentDefinition:
-		return literal.LocationFragmentDefinition
-	case ExecutableDirectiveLocationFragmentSpread:
-		return literal.LocationFragmentSpread
-	case ExecutableDirectiveLocationInlineFragment:
-		return literal.LocationInlineFragment
-	case ExecutableDirectiveLocationVariableDefinition:
-		return literal.LocationVariableDefinition
-	case TypeSystemDirectiveLocationSchema:
-		return literal.LocationSchema
-	case TypeSystemDirectiveLocationScalar:
-		return literal.LocationScalar
-	case TypeSystemDirectiveLocationObject:
-		return literal.LocationObject
-	case TypeSystemDirectiveLocationFieldDefinition:
-		return literal.LocationFieldDefinition
-	case TypeSystemDirectiveLocationArgumentDefinition:
-		return literal.LocationArgumentDefinition
-	case TypeSystemDirectiveLocationInterface:
-		return literal.LocationInterface
-	case TypeSystemDirectiveLocationUnion:
-		return literal.LocationUnion
-	case TypeSystemDirectiveLocationEnum:
-		return literal.LocationEnum
-	case TypeSystemDirectiveLocationEnumValue:
-		return literal.LocationEnumValue
-	case TypeSystemDirectiveLocationInputObject:
-		return literal.LocationInputObject
-	case TypeSystemDirectiveLocationInputFieldDefinition:
-		return literal.LocationInputFieldDefinition
-	default:
-		return nil
-	}
-}
-
-func (d *Document) DirectiveLocationString(location DirectiveLocation) string {
-	return unsafebytes.BytesToString(d.DirectiveLocationBytes(location))
-}
-
-type OperationDefinition struct {
-	OperationType          OperationType      // one of query, mutation, subscription
-	OperationTypeLiteral   position.Position  // position of the operation type literal, if present
-	Name                   ByteSliceReference // optional, user defined name of the operation
-	HasVariableDefinitions bool
-	VariableDefinitions    VariableDefinitionList // optional, e.g. ($devicePicSize: Int)
-	HasDirectives          bool
-	Directives             DirectiveList // optional, e.g. @foo
-	SelectionSet           int           // e.g. {field}
-	HasSelections          bool
-}
-
-func (d *Document) OperationDefinitionNameBytes(ref int) ByteSlice {
-	return d.Input.ByteSlice(d.OperationDefinitions[ref].Name)
-}
-
-func (d *Document) OperationDefinitionNameString(ref int) string {
-	return unsafebytes.BytesToString(d.Input.ByteSlice(d.OperationDefinitions[ref].Name))
-}
-
-func (d *Document) OperationDefinitionIsLastRootNode(ref int) bool {
-	for i := range d.RootNodes {
-		if d.RootNodes[i].Kind == NodeKindOperationDefinition && d.RootNodes[i].Ref == ref {
-			return len(d.RootNodes)-1 == i
-		}
-	}
-	return false
-}
-
-func (d *Document) AddOperationDefinitionToRootNodes(definition OperationDefinition) Node {
-	d.OperationDefinitions = append(d.OperationDefinitions, definition)
-	node := Node{Kind: NodeKindOperationDefinition, Ref: len(d.OperationDefinitions) - 1}
-	d.RootNodes = append(d.RootNodes, node)
-	return node
-}
-
-func (d *Document) AddVariableDefinitionToOperationDefinition(operationDefinitionRef, variableValueRef, typeRef int) {
-	if !d.OperationDefinitions[operationDefinitionRef].HasVariableDefinitions {
-		d.OperationDefinitions[operationDefinitionRef].HasVariableDefinitions = true
-		d.OperationDefinitions[operationDefinitionRef].VariableDefinitions.Refs = d.Refs[d.NextRefIndex()][:0]
-	}
-	variableDefinition := VariableDefinition{
-		VariableValue: Value{
-			Kind: ValueKindVariable,
-			Ref:  variableValueRef,
-		},
-		Type: typeRef,
-	}
-	d.VariableDefinitions = append(d.VariableDefinitions, variableDefinition)
-	ref := len(d.VariableDefinitions) - 1
-	d.OperationDefinitions[operationDefinitionRef].VariableDefinitions.Refs =
-		append(d.OperationDefinitions[operationDefinitionRef].VariableDefinitions.Refs, ref)
-}
-
-func (d *Document) FragmentDefinitionIsLastRootNode(ref int) bool {
-	for i := range d.RootNodes {
-		if d.RootNodes[i].Kind == NodeKindFragmentDefinition && d.RootNodes[i].Ref == ref {
-			return len(d.RootNodes)-1 == i
-		}
-	}
-	return false
-}
-
-type VariableDefinitionList struct {
-	LPAREN position.Position // (
-	Refs   []int             // VariableDefinition
-	RPAREN position.Position // )
-}
-
-// VariableDefinition
-// example:
-// $devicePicSize: Int = 100 @small
-type VariableDefinition struct {
-	VariableValue Value             // $ Name
-	Colon         position.Position // :
-	Type          int               // e.g. String
-	DefaultValue  DefaultValue      // optional, e.g. = "Default"
-	HasDirectives bool
-	Directives    DirectiveList // optional, e.g. @foo
-}
-
-func (d *Document) VariableDefinitionsBefore(variableDefinition int) bool {
-	return variableDefinition != 0
-}
-
-func (d *Document) VariableDefinitionsAfter(variableDefinition int) bool {
-	return len(d.VariableDefinitions) != 1 && variableDefinition != len(d.VariableDefinitions)-1
-}
-
-func (d *Document) VariableDefinitionNameBytes(ref int) ByteSlice {
-	return d.VariableValueNameBytes(d.VariableDefinitions[ref].VariableValue.Ref)
-}
-
-func (d *Document) VariableDefinitionByName(name ByteSlice) (definition int, exists bool) {
-	for i := range d.VariableDefinitions {
-		definitionName := d.VariableValueNameBytes(d.VariableDefinitions[i].VariableValue.Ref)
-		if bytes.Equal(name, definitionName) {
-			return i, true
-		}
-	}
-	return -1, false
-}
-
-func (d *Document) DirectiveArgumentInputValueDefinition(directiveName ByteSlice, argumentName ByteSlice) int {
-	for i := range d.DirectiveDefinitions {
-		if bytes.Equal(directiveName, d.Input.ByteSlice(d.DirectiveDefinitions[i].Name)) {
-			for _, j := range d.DirectiveDefinitions[i].ArgumentsDefinition.Refs {
-				if bytes.Equal(argumentName, d.Input.ByteSlice(d.InputValueDefinitions[j].Name)) {
-					return j
-				}
-			}
-		}
-	}
-	return -1
-}
-
-func (d *Document) DirectiveDefinitionArgumentDefaultValueString(directiveName, argumentName string) string {
-	inputValueDefinition := d.DirectiveArgumentInputValueDefinition(unsafebytes.StringToBytes(directiveName), unsafebytes.StringToBytes(argumentName))
-	if inputValueDefinition == -1 {
-		return ""
-	}
-	defaultValue := d.InputValueDefinitionDefaultValue(inputValueDefinition)
-	if defaultValue.Kind != ValueKindString {
-		return ""
-	}
-	return d.StringValueContentString(defaultValue.Ref)
-}
-
-func (d *Document) DirectiveDefinitionArgumentDefaultValueBool(directiveName, argumentName string) bool {
-	inputValueDefinition := d.DirectiveArgumentInputValueDefinition(unsafebytes.StringToBytes(directiveName), unsafebytes.StringToBytes(argumentName))
-	if inputValueDefinition == -1 {
-		return false
-	}
-	defaultValue := d.InputValueDefinitionDefaultValue(inputValueDefinition)
-	if defaultValue.Kind != ValueKindBoolean {
-		return false
-	}
-	return bool(d.BooleanValue(defaultValue.Ref))
-}
-
-func (d *Document) DirectiveDefinitionArgumentDefaultValueInt64(directiveName, argumentName string) int64 {
-	inputValueDefinition := d.DirectiveArgumentInputValueDefinition(unsafebytes.StringToBytes(directiveName), unsafebytes.StringToBytes(argumentName))
-	if inputValueDefinition == -1 {
-		return -1
-	}
-	defaultValue := d.InputValueDefinitionDefaultValue(inputValueDefinition)
-	if defaultValue.Kind != ValueKindInteger {
-		return -1
-	}
-	return d.IntValueAsInt(defaultValue.Ref)
-}
-
-func (d *Document) DirectiveDefinitionArgumentDefaultValueFloat32(directiveName, argumentName string) float32 {
-	inputValueDefinition := d.DirectiveArgumentInputValueDefinition(unsafebytes.StringToBytes(directiveName), unsafebytes.StringToBytes(argumentName))
-	if inputValueDefinition == -1 {
-		return -1
-	}
-	defaultValue := d.InputValueDefinitionDefaultValue(inputValueDefinition)
-	if defaultValue.Kind != ValueKindFloat {
-		return -1
-	}
-	return d.FloatValueAsFloat32(defaultValue.Ref)
-}
-
-type SelectionSet struct {
-	LBrace        position.Position
-	RBrace        position.Position
-	SelectionRefs []int
-}
-
-type Selection struct {
-	Kind SelectionKind // one of Field, FragmentSpread, InlineFragment
-	Ref  int           // reference to the actual selection
-}
-
-func (d *Document) SelectionsBeforeField(field int, selectionSet Node) bool {
-	if selectionSet.Kind != NodeKindSelectionSet {
-		return false
-	}
-
-	if len(d.SelectionSets[selectionSet.Ref].SelectionRefs) == 1 {
-		return false
-	}
-
-	for i, j := range d.SelectionSets[selectionSet.Ref].SelectionRefs {
-		if d.Selections[j].Kind == SelectionKindField && d.Selections[j].Ref == field {
-			return i != 0
-		}
-	}
-
-	return false
-}
-
-func (d *Document) SelectionsAfterField(field int, selectionSet Node) bool {
-	if selectionSet.Kind != NodeKindSelectionSet {
-		return false
-	}
-
-	if len(d.SelectionSets[selectionSet.Ref].SelectionRefs) == 1 {
-		return false
-	}
-
-	for i, j := range d.SelectionSets[selectionSet.Ref].SelectionRefs {
-		if d.Selections[j].Kind == SelectionKindField && d.Selections[j].Ref == field {
-			return i != len(d.SelectionSets[selectionSet.Ref].SelectionRefs)-1
-		}
-	}
-
-	return false
-}
-
-func (d *Document) SelectionsAfterInlineFragment(inlineFragment int, selectionSet Node) bool {
-	if selectionSet.Kind != NodeKindSelectionSet {
-		return false
-	}
-
-	if len(d.SelectionSets[selectionSet.Ref].SelectionRefs) == 1 {
-		return false
-	}
-
-	for i, j := range d.SelectionSets[selectionSet.Ref].SelectionRefs {
-		if d.Selections[j].Kind == SelectionKindInlineFragment && d.Selections[j].Ref == inlineFragment {
-			return i != len(d.SelectionSets[selectionSet.Ref].SelectionRefs)-1
-		}
-	}
-
-	return false
-}
-
-func (d *Document) AddSelectionSet() Node {
-	d.SelectionSets = append(d.SelectionSets, SelectionSet{SelectionRefs: d.Refs[d.NextRefIndex()][:0]})
-	return Node{
-		Kind: NodeKindSelectionSet,
-		Ref:  len(d.SelectionSets) - 1,
-	}
-}
-
-func (d *Document) AddSelection(set int, selection Selection) {
-	d.Selections = append(d.Selections, selection)
-	d.SelectionSets[set].SelectionRefs = append(d.SelectionSets[set].SelectionRefs, len(d.Selections)-1)
-}
-
-type Field struct {
-	Alias         Alias              // optional, e.g. renamed:
-	Name          ByteSliceReference // field name, e.g. id
-	HasArguments  bool
-	Arguments     ArgumentList // optional
-	HasDirectives bool
-	Directives    DirectiveList // optional
-	SelectionSet  int           // optional
-	HasSelections bool
-}
-
-func (d *Document) FieldObjectNameString(ref int) string {
-	return unsafebytes.BytesToString(d.FieldObjectNameBytes(ref))
-}
-
-func (d *Document) FieldObjectNameBytes(ref int) ByteSlice {
-	if d.Fields[ref].Alias.IsDefined {
-		return d.FieldAliasBytes(ref)
-	}
-	return d.FieldNameBytes(ref)
-}
-
-func (d *Document) FieldNameBytes(ref int) ByteSlice {
-	return d.Input.ByteSlice(d.Fields[ref].Name)
-}
-
-func (d *Document) FieldNameString(ref int) string {
-	return unsafebytes.BytesToString(d.Input.ByteSlice(d.Fields[ref].Name))
-}
-
-func (d *Document) AddField(field Field) Node {
-	d.Fields = append(d.Fields, field)
-	return Node{
-		Kind: NodeKindField,
-		Ref:  len(d.Fields) - 1,
-	}
-}
-
-func (d *Document) AddArgumentToField(fieldRef, argRef int) {
-	if !d.Fields[fieldRef].HasArguments {
-		d.Fields[fieldRef].HasArguments = true
-		d.Fields[fieldRef].Arguments.Refs = d.Refs[d.NextRefIndex()][:0]
-	}
-	d.Fields[fieldRef].Arguments.Refs = append(d.Fields[fieldRef].Arguments.Refs, argRef)
-}
-
-type Alias struct {
-	IsDefined bool
-	Name      ByteSliceReference // optional, e.g. renamedField
-	Colon     position.Position  // :
-}
-
-// FragmentSpread
-// example:
-// ...MyFragment
-type FragmentSpread struct {
-	Spread        position.Position  // ...
-	FragmentName  ByteSliceReference // Name but not on, e.g. MyFragment
-	HasDirectives bool
-	Directives    DirectiveList // optional, e.g. @foo
-}
-
-// InlineFragment
-// example:
-// ... on User {
-//      friends {
-//        count
-//      }
-//    }
-type InlineFragment struct {
-	Spread        position.Position // ...
-	TypeCondition TypeCondition     // on NamedType, e.g. on User
-	HasDirectives bool
-	Directives    DirectiveList // optional, e.g. @foo
-	SelectionSet  int           // optional, e.g. { nextField }
-	HasSelections bool
-}
-
-// TypeCondition
-// example:
-// on User
-type TypeCondition struct {
-	On   position.Position // on
-	Type int               // NamedType
-}
-
-// FragmentDefinition
-// example:
-// fragment friendFields on User {
-//  id
-//  name
-//  profilePic(size: 50)
-//}
-type FragmentDefinition struct {
-	FragmentLiteral position.Position  // fragment
-	Name            ByteSliceReference // Name but not on, e.g. friendFields
-	TypeCondition   TypeCondition      // e.g. on User
-	Directives      DirectiveList      // optional, e.g. @foo
-	SelectionSet    int                // e.g. { id }
-	HasSelections   bool
-}
-
-func (d *Document) FragmentDefinitionNameBytes(ref int) ByteSlice {
-	return d.Input.ByteSlice(d.FragmentDefinitions[ref].Name)
-}
-
-func (d *Document) FragmentDefinitionNameString(ref int) string {
-	return unsafebytes.BytesToString(d.Input.ByteSlice(d.FragmentDefinitions[ref].Name))
-}
-
-type PathKind int
-
-const (
-	UnknownPathKind PathKind = iota
-	ArrayIndex
-	FieldName
-)
-
-type PathItem struct {
-	Kind       PathKind
-	ArrayIndex int
-	FieldName  ByteSlice
-}
-
-type Path []PathItem
-
-func (p Path) Equals(another Path) bool {
-	if len(p) != len(another) {
-		return false
-	}
-	for i := range p {
-		if p[i].Kind != another[i].Kind {
-			return false
-		}
-		if p[i].Kind == ArrayIndex && p[i].ArrayIndex != another[i].ArrayIndex {
-			return false
-		} else if !bytes.Equal(p[i].FieldName, another[i].FieldName) {
-			return false
-		}
-	}
-	return true
-}
-
-func (p Path) String() string {
-	out := "["
-	for i := range p {
-		if i != 0 {
-			out += ","
-		}
-		switch p[i].Kind {
-		case ArrayIndex:
-			out += strconv.Itoa(p[i].ArrayIndex)
-		case FieldName:
-			if len(p[i].FieldName) == 0 {
-				out += "query"
-			} else {
-				out += unsafebytes.BytesToString(p[i].FieldName)
-			}
-		}
-	}
-	out += "]"
-	return out
-}
-
-func (p Path) DotDelimitedString() string {
-	out := ""
-	for i := range p {
-		if i != 0 {
-			out += "."
-		}
-		switch p[i].Kind {
-		case ArrayIndex:
-			out += strconv.Itoa(p[i].ArrayIndex)
-		case FieldName:
-			if len(p[i].FieldName) == 0 {
-				out += "query"
-			} else {
-				out += unsafebytes.BytesToString(p[i].FieldName)
-			}
-		}
-	}
-	return out
-}
-
-func (p *PathItem) UnmarshalJSON(data []byte) error {
-	if data == nil {
-		return fmt.Errorf("data must not be nil")
-	}
-	if data[0] == '"' && data[len(data)-1] == '"' {
-		p.Kind = FieldName
-		p.FieldName = data[1 : len(data)-1]
-		return nil
-	}
-	out, err := strconv.ParseInt(*(*string)(unsafe.Pointer(&data)), 10, 64)
-	if err != nil {
-		return err
-	}
-	p.Kind = ArrayIndex
-	p.ArrayIndex = int(out)
-	return nil
-}
-
-func (p PathItem) MarshalJSON() ([]byte, error) {
-	switch p.Kind {
-	case ArrayIndex:
-		return strconv.AppendInt(nil, int64(p.ArrayIndex), 10), nil
-	case FieldName:
-		return append([]byte("\""), append(p.FieldName, []byte("\"")...)...), nil
-	default:
-		return nil, fmt.Errorf("cannot marshal unknown PathKind")
-	}
-=======
 	return d.ObjectTypeDefinitionImplementsInterface(typeDefinition.Ref, interfaceName)
->>>>>>> 2a469003
 }