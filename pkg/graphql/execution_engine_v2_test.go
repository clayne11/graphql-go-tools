package graphql

import (
	"context"
	"fmt"
	"io/ioutil"
	"net/http"
	"net/http/httptest"
	"sync"
	"testing"
	"time"

	"github.com/jensneuse/abstractlogger"
	"github.com/stretchr/testify/assert"
	"github.com/stretchr/testify/require"

	federationExample "github.com/jensneuse/graphql-go-tools/examples/federation"
	accounts "github.com/jensneuse/graphql-go-tools/examples/federation/accounts/graph"
	products "github.com/jensneuse/graphql-go-tools/examples/federation/products/graph"
	reviews "github.com/jensneuse/graphql-go-tools/examples/federation/reviews/graph"
	"github.com/jensneuse/graphql-go-tools/pkg/engine/datasource/graphql_datasource"
	"github.com/jensneuse/graphql-go-tools/pkg/engine/datasource/httpclient"
	"github.com/jensneuse/graphql-go-tools/pkg/engine/datasource/rest_datasource"
	"github.com/jensneuse/graphql-go-tools/pkg/engine/datasource/staticdatasource"
	"github.com/jensneuse/graphql-go-tools/pkg/engine/plan"
	"github.com/jensneuse/graphql-go-tools/pkg/engine/resolve"
	"github.com/jensneuse/graphql-go-tools/pkg/starwars"
)

<<<<<<< HEAD
func TestNewEngineV2Configuration(t *testing.T) {
	var engineConfig EngineV2Configuration

	t.Run("should create a new engine v2 config", func(t *testing.T) {
		schema, err := NewSchemaFromString(countriesSchema)
		require.NoError(t, err)

		engineConfig = NewEngineV2Configuration(schema)
		assert.Len(t, engineConfig.plannerConfig.DataSources, 0)
		assert.Len(t, engineConfig.plannerConfig.Fields, 0)
		assert.Equal(t, dataLoaderConfig{}, engineConfig.dataLoaderConfig)
	})

	t.Run("should successfully add a data source", func(t *testing.T) {
		ds := plan.DataSourceConfiguration{Custom: []byte("1")}
		engineConfig.AddDataSource(ds)

		assert.Len(t, engineConfig.plannerConfig.DataSources, 1)
		assert.Equal(t, ds, engineConfig.plannerConfig.DataSources[0])
	})

	t.Run("should successfully set all data sources", func(t *testing.T) {
		ds := []plan.DataSourceConfiguration{
			{Custom: []byte("2")},
			{Custom: []byte("3")},
			{Custom: []byte("4")},
		}
		engineConfig.SetDataSources(ds)

		assert.Len(t, engineConfig.plannerConfig.DataSources, 3)
		assert.Equal(t, ds, engineConfig.plannerConfig.DataSources)
	})

	t.Run("should successfully enable single flight loader", func(t *testing.T) {
		engineConfig.EnableSingleFlightLoader(true)
		assert.True(t, engineConfig.dataLoaderConfig.EnableSingleFlightLoader)
	})

	t.Run("should successfully enable data loader", func(t *testing.T) {
		engineConfig.EnableDataLoader(true)
		assert.True(t, engineConfig.dataLoaderConfig.EnableDataLoader)
	})

	t.Run("should successfully add a field config", func(t *testing.T) {
		fieldConfig := plan.FieldConfiguration{FieldName: "a"}
		engineConfig.AddFieldConfiguration(fieldConfig)

		assert.Len(t, engineConfig.plannerConfig.Fields, 1)
		assert.Equal(t, fieldConfig, engineConfig.plannerConfig.Fields[0])
	})

	t.Run("should successfully set all field configs", func(t *testing.T) {
		fieldConfigs := plan.FieldConfigurations{
			{FieldName: "b"},
			{FieldName: "c"},
			{FieldName: "d"},
		}
		engineConfig.SetFieldConfigurations(fieldConfigs)

		assert.Len(t, engineConfig.plannerConfig.Fields, 3)
		assert.Equal(t, fieldConfigs, engineConfig.plannerConfig.Fields)
	})
}

=======
>>>>>>> 9b2ab00e
func TestEngineResponseWriter_AsHTTPResponse(t *testing.T) {
	rw := NewEngineResultWriter()
	_, err := rw.Write([]byte(`{"key": "value"}`))
	require.NoError(t, err)

	headers := make(http.Header)
	headers.Set("Content-Type", "application/json")
	response := rw.AsHTTPResponse(http.StatusOK, headers)
	body, err := ioutil.ReadAll(response.Body)
	require.NoError(t, err)

	assert.Equal(t, http.StatusOK, response.StatusCode)
	assert.Equal(t, "application/json", response.Header.Get("Content-Type"))
	assert.Equal(t, `{"key": "value"}`, string(body))
}

type ExecutionEngineV2TestCase struct {
	schema           *Schema
	operation        func(t *testing.T) Request
	dataSources      []plan.DataSourceConfiguration
	fields           plan.FieldConfigurations
	expectedResponse string
}

func TestExecutionEngineV2_Execute(t *testing.T) {
	run := func(testCase ExecutionEngineV2TestCase, withError bool) func(t *testing.T) {
		return func(t *testing.T) {
			engineConf := NewEngineV2Configuration(testCase.schema)
			engineConf.SetDataSources(testCase.dataSources)
			engineConf.SetFieldConfigurations(testCase.fields)
			ctx, cancel := context.WithCancel(context.Background())
			defer cancel()
			engine, err := NewExecutionEngineV2(ctx, abstractlogger.Noop{}, engineConf)
			require.NoError(t, err)

			operation := testCase.operation(t)
			resultWriter := NewEngineResultWriter()
			execCtx, execCtxCancel := context.WithCancel(context.Background())
			defer execCtxCancel()
			err = engine.Execute(execCtx, &operation, &resultWriter)

			assert.Equal(t, testCase.expectedResponse, resultWriter.String())

			if withError {
				assert.Error(t, err)
			} else {
				assert.NoError(t, err)
			}
		}
	}

	runWithError := func(testCase ExecutionEngineV2TestCase) func(t *testing.T) {
		return run(testCase, true)
	}

	runWithoutError := func(testCase ExecutionEngineV2TestCase) func(t *testing.T) {
		return run(testCase, false)
	}

	t.Run("execute with empty request object should not panic", runWithError(
		ExecutionEngineV2TestCase{
			schema: starwarsSchema(t),
			operation: func(t *testing.T) Request {
				return Request{}
			},
			dataSources: []plan.DataSourceConfiguration{
				{
					RootNodes: []plan.TypeField{
						{TypeName: "Query", FieldNames: []string{"hero"}},
					},
					Factory: &rest_datasource.Factory{},
					Custom: rest_datasource.ConfigJSON(rest_datasource.Configuration{
						Fetch: rest_datasource.FetchConfiguration{
							URL:    "https://example.com/",
							Method: "GET",
						},
					}),
				},
			},
			fields:           []plan.FieldConfiguration{},
			expectedResponse: "",
		},
	))

	t.Run("execute simple hero operation with rest data source", runWithoutError(
		ExecutionEngineV2TestCase{
			schema:    starwarsSchema(t),
			operation: loadStarWarsQuery(starwars.FileSimpleHeroQuery, nil),
			dataSources: []plan.DataSourceConfiguration{
				{
					RootNodes: []plan.TypeField{
						{TypeName: "Query", FieldNames: []string{"hero"}},
					},
					Factory: &rest_datasource.Factory{
						Client: testNetHttpClient(t, roundTripperTestCase{
							expectedHost:     "example.com",
							expectedPath:     "/",
							expectedBody:     "",
							sendResponseBody: `{"hero": {"name": "Luke Skywalker"}}`,
							sendStatusCode:   200,
						}),
					},
					Custom: rest_datasource.ConfigJSON(rest_datasource.Configuration{
						Fetch: rest_datasource.FetchConfiguration{
							URL:    "https://example.com/",
							Method: "GET",
						},
					}),
				},
			},
			fields:           []plan.FieldConfiguration{},
			expectedResponse: `{"data":{"hero":{"name":"Luke Skywalker"}}}`,
		},
	))

	t.Run("execute with header injection", runWithoutError(
		ExecutionEngineV2TestCase{
			schema: starwarsSchema(t),
			operation: func(t *testing.T) Request {
				request := loadStarWarsQuery(starwars.FileSimpleHeroQuery, nil)(t)
				request.request.Header = map[string][]string{
					"Authorization": {"foo"},
				}
				return request
			},
			dataSources: []plan.DataSourceConfiguration{
				{
					RootNodes: []plan.TypeField{
						{TypeName: "Query", FieldNames: []string{"hero"}},
					},
					Factory: &rest_datasource.Factory{
						Client: testNetHttpClient(t, roundTripperTestCase{
							expectedHost:     "example.com",
							expectedPath:     "/foo",
							expectedBody:     "",
							sendResponseBody: `{"hero": {"name": "Luke Skywalker"}}`,
							sendStatusCode:   200,
						}),
					},
					Custom: rest_datasource.ConfigJSON(rest_datasource.Configuration{
						Fetch: rest_datasource.FetchConfiguration{
							URL:    "https://example.com/{{ .request.headers.Authorization }}",
							Method: "GET",
						},
					}),
				},
			},
			fields:           []plan.FieldConfiguration{},
			expectedResponse: `{"data":{"hero":{"name":"Luke Skywalker"}}}`,
		},
	))

	t.Run("execute simple hero operation with graphql data source", runWithoutError(
		ExecutionEngineV2TestCase{
			schema:    starwarsSchema(t),
			operation: loadStarWarsQuery(starwars.FileSimpleHeroQuery, nil),
			dataSources: []plan.DataSourceConfiguration{
				{
					RootNodes: []plan.TypeField{
						{TypeName: "Query", FieldNames: []string{"hero"}},
					},
					Factory: &graphql_datasource.Factory{
						HTTPClient: testNetHttpClient(t, roundTripperTestCase{
							expectedHost:     "example.com",
							expectedPath:     "/",
							expectedBody:     "",
							sendResponseBody: `{"data":{"hero":{"name":"Luke Skywalker"}}}`,
							sendStatusCode:   200,
						}),
					},
					Custom: graphql_datasource.ConfigJson(graphql_datasource.Configuration{
						Fetch: graphql_datasource.FetchConfiguration{
							URL:    "https://example.com/",
							Method: "GET",
						},
					}),
				},
			},
			fields:           []plan.FieldConfiguration{},
			expectedResponse: `{"data":{"hero":{"name":"Luke Skywalker"}}}`,
		},
	))

	t.Run("execute the correct operation when sending multiple queries", runWithoutError(
		ExecutionEngineV2TestCase{
			schema: starwarsSchema(t),
			operation: func(t *testing.T) Request {
				request := loadStarWarsQuery(starwars.FileMultiQueries, nil)(t)
				request.OperationName = "SingleHero"
				return request
			},
			dataSources: []plan.DataSourceConfiguration{
				{
					RootNodes: []plan.TypeField{
						{TypeName: "Query", FieldNames: []string{"hero"}},
					},
					Factory: &graphql_datasource.Factory{
						HTTPClient: testNetHttpClient(t, roundTripperTestCase{
							expectedHost:     "example.com",
							expectedPath:     "/",
							expectedBody:     "",
							sendResponseBody: `{"data":{"hero":{"name":"Luke Skywalker"}}}`,
							sendStatusCode:   200,
						}),
					},
					Custom: graphql_datasource.ConfigJson(graphql_datasource.Configuration{
						Fetch: graphql_datasource.FetchConfiguration{
							URL:    "https://example.com/",
							Method: "GET",
						},
					}),
				},
			},
			fields:           []plan.FieldConfiguration{},
			expectedResponse: `{"data":{"hero":{"name":"Luke Skywalker"}}}`,
		},
	))

	t.Run("execute operation with variables for arguments", runWithoutError(
		ExecutionEngineV2TestCase{
			schema:    starwarsSchema(t),
			operation: loadStarWarsQuery(starwars.FileDroidWithArgAndVarQuery, map[string]interface{}{"droidID": "R2D2"}),
			dataSources: []plan.DataSourceConfiguration{
				{
					RootNodes: []plan.TypeField{
						{TypeName: "Query", FieldNames: []string{"droid"}},
					},
					Factory: &graphql_datasource.Factory{
						HTTPClient: testNetHttpClient(t, roundTripperTestCase{
							expectedHost:     "example.com",
							expectedPath:     "/",
							expectedBody:     "",
							sendResponseBody: `{"data":{"droid":{"name":"R2D2"}}}`,
							sendStatusCode:   200,
						}),
					},
					Custom: graphql_datasource.ConfigJson(graphql_datasource.Configuration{
						Fetch: graphql_datasource.FetchConfiguration{
							URL:    "https://example.com/",
							Method: "GET",
						},
					}),
				},
			},
			fields:           []plan.FieldConfiguration{},
			expectedResponse: `{"data":{"droid":{"name":"R2D2"}}}`,
		},
	))

	t.Run("execute operation with arguments", runWithoutError(
		ExecutionEngineV2TestCase{
			schema:    starwarsSchema(t),
			operation: loadStarWarsQuery(starwars.FileDroidWithArgQuery, nil),
			dataSources: []plan.DataSourceConfiguration{
				{
					RootNodes: []plan.TypeField{
						{TypeName: "Query", FieldNames: []string{"droid"}},
					},
					Factory: &graphql_datasource.Factory{
						HTTPClient: testNetHttpClient(t, roundTripperTestCase{
							expectedHost:     "example.com",
							expectedPath:     "/",
							expectedBody:     "",
							sendResponseBody: `{"data":{"droid":{"name":"R2D2"}}}`,
							sendStatusCode:   200,
						}),
					},
					Custom: graphql_datasource.ConfigJson(graphql_datasource.Configuration{
						Fetch: graphql_datasource.FetchConfiguration{
							URL:    "https://example.com/",
							Method: "GET",
						},
					}),
				},
			},
			fields:           []plan.FieldConfiguration{},
			expectedResponse: `{"data":{"droid":{"name":"R2D2"}}}`,
		},
	))

	t.Run("execute single mutation with arguments on document with multiple operations", runWithoutError(
		ExecutionEngineV2TestCase{
			schema: moviesSchema(t),
			operation: func(t *testing.T) Request {
				return Request{
					OperationName: "AddWithInput",
					Variables:     nil,
					Query: `mutation AddToWatchlist {
						  addToWatchlist(movieID:3) {
							id
							name
							year
						  }
						}
						
						
						mutation AddWithInput {
						  addToWatchlistWithInput(input: {id: 2}) {
							id
							name
							year
						  }
						}`,
				}
			},
			dataSources: []plan.DataSourceConfiguration{
				{
					RootNodes: []plan.TypeField{
						{TypeName: "Mutation", FieldNames: []string{"addToWatchlistWithInput"}},
					},
					Factory: &rest_datasource.Factory{
						Client: testNetHttpClient(t, roundTripperTestCase{
							expectedHost:     "example.com",
							expectedPath:     "/",
							expectedBody:     "",
							sendResponseBody: `{"added_movie":{"id":2, "name": "Episode V – The Empire Strikes Back", "year": 1980}}`,
							sendStatusCode:   200,
						}),
					},
					Custom: rest_datasource.ConfigJSON(rest_datasource.Configuration{
						Fetch: rest_datasource.FetchConfiguration{
							URL:    "https://example.com/",
							Method: "GET",
						},
					}),
				},
			},
			fields: []plan.FieldConfiguration{
				{
					TypeName:              "Mutation",
					FieldName:             "addToWatchlistWithInput",
					DisableDefaultMapping: false,
					Path:                  []string{"added_movie"},
				},
			},
			expectedResponse: `{"data":{"addToWatchlistWithInput":{"id":2,"name":"Episode V – The Empire Strikes Back","year":1980}}}`,
		},
	))

	t.Run("execute operation with rest data source and arguments", runWithoutError(
		ExecutionEngineV2TestCase{
			schema: heroWithArgumentSchema(t),
			operation: func(t *testing.T) Request {
				return Request{
					OperationName: "MyHero",
					Variables: stringify(map[string]interface{}{
						"heroName": "Luke Skywalker",
					}),
					Query: `query MyHero($heroName: String){
						hero(name: $heroName)
					}`,
				}
			},
			dataSources: []plan.DataSourceConfiguration{
				{
					RootNodes: []plan.TypeField{
						{TypeName: "Query", FieldNames: []string{"hero"}},
					},
					Factory: &rest_datasource.Factory{
						Client: testNetHttpClient(t, roundTripperTestCase{
							expectedHost:     "example.com",
							expectedPath:     "/",
							expectedBody:     `{ "name": "Luke Skywalker" }`,
							sendResponseBody: `{"race": "Human"}`,
							sendStatusCode:   200,
						}),
					},
					Custom: rest_datasource.ConfigJSON(rest_datasource.Configuration{
						Fetch: rest_datasource.FetchConfiguration{
							URL:    "https://example.com/",
							Method: "POST",
							Body:   `{ "name": "{{ .arguments.name }}" }`,
						},
					}),
				},
			},
			fields: []plan.FieldConfiguration{
				{
					TypeName:              "Query",
					FieldName:             "hero",
					DisableDefaultMapping: false,
					Path:                  []string{"race"},
				},
			},
			expectedResponse: `{"data":{"hero":"Human"}}`,
		},
	))

	t.Run("execute operation with rest data source and arguments in url", runWithoutError(
		ExecutionEngineV2TestCase{
			schema: heroWithArgumentSchema(t),
			operation: func(t *testing.T) Request {
				return Request{
					OperationName: "MyHero",
					Variables: stringify(map[string]interface{}{
						"heroName": "luke",
					}),
					Query: `query MyHero($heroName: String){
						hero(name: $heroName)
					}`,
				}
			},
			dataSources: []plan.DataSourceConfiguration{
				{
					RootNodes: []plan.TypeField{
						{TypeName: "Query", FieldNames: []string{"hero"}},
					},
					Factory: &rest_datasource.Factory{
						Client: testNetHttpClient(t, roundTripperTestCase{
							expectedHost:     "example.com",
							expectedPath:     "/name/luke",
							expectedBody:     "",
							sendResponseBody: `{"race": "Human"}`,
							sendStatusCode:   200,
						}),
					},
					Custom: rest_datasource.ConfigJSON(rest_datasource.Configuration{
						Fetch: rest_datasource.FetchConfiguration{
							URL:    "https://example.com/name/{{.arguments.name}}",
							Method: "POST",
							Body:   "",
						},
					}),
				},
			},
			fields: []plan.FieldConfiguration{
				{
					TypeName:              "Query",
					FieldName:             "hero",
					DisableDefaultMapping: false,
					Path:                  []string{"race"},
				},
			},
			expectedResponse: `{"data":{"hero":"Human"}}`,
		},
	))
}

func TestExecutionEngineV2_FederationAndSubscription_IntegrationTest(t *testing.T) {
	ctx, cancelFn := context.WithCancel(context.Background())
	setup := newFederationSetup()
	t.Cleanup(func() {
		cancelFn()
		setup.accountsUpstreamServer.Close()
		setup.productsUpstreamServer.Close()
		setup.reviewsUpstreamServer.Close()
		setup.pollingUpstreamServer.Close()
	})

	runIntegration := func(t *testing.T, enableDataLoader bool, secondRun bool) {
		t.Helper()

		engine, schema, err := newFederationEngine(ctx, setup, enableDataLoader)
		require.NoError(t, err)

		t.Run("should successfully execute a federation operation", func(t *testing.T) {
			gqlRequest := &Request{
				OperationName: "",
				Variables:     nil,
				Query:         federationExample.QueryReviewsOfMe,
			}

			validationResult, err := gqlRequest.ValidateForSchema(schema)
			require.NoError(t, err)
			require.True(t, validationResult.Valid)

			execCtx, execCtxCancelFn := context.WithCancel(context.Background())
			defer execCtxCancelFn()

			resultWriter := NewEngineResultWriter()
			err = engine.Execute(execCtx, gqlRequest, &resultWriter)
			if assert.NoError(t, err) {
				assert.Equal(t,
					`{"data":{"me":{"reviews":[{"body":"A highly effective form of birth control.","product":{"upc":"top-1","name":"Trilby","price":11}},{"body":"Fedoras are one of the most fashionable hats around and can look great with a variety of outfits.","product":{"upc":"top-2","name":"Fedora","price":22}}]}}}`,
					resultWriter.String(),
				)
			}
		})

		t.Run("should successfully execute a federation subscription", func(t *testing.T) {
			query := `
subscription UpdatedPrice {
  updatedPrice {
    name
    price
	reviews {
      body
      author {
		id
		username
      }
    }
  }
}`

			gqlRequest := &Request{
				OperationName: "",
				Variables:     nil,
				Query:         query,
			}

			validationResult, err := gqlRequest.ValidateForSchema(schema)
			require.NoError(t, err)
			require.True(t, validationResult.Valid)

			execCtx, execCtxCancelFn := context.WithCancel(context.Background())
			defer execCtxCancelFn()

			message := make(chan string)
			resultWriter := NewEngineResultWriter()
			resultWriter.SetFlushCallback(func(data []byte) {
				message <- string(data)
			})

			go func() {
				err := engine.Execute(execCtx, gqlRequest, &resultWriter)
				assert.NoError(t, err)
			}()

			if assert.NoError(t, err) {
				assert.Eventuallyf(t, func() bool {
					msg := `{"data":{"updatedPrice":{"name":"Trilby","price":%d,"reviews":[{"body":"A highly effective form of birth control.","author":{"id":"1234","username":"User 1234"}}]}}}`
					price := 10
					if secondRun {
						price += 2
					}

					firstMessage := <-message
					expectedFirstMessage := fmt.Sprintf(msg, price)
					assert.Equal(t, expectedFirstMessage, firstMessage)

					secondMessage := <-message
					expectedSecondMessage := fmt.Sprintf(msg, price+1)
					assert.Equal(t, expectedSecondMessage, secondMessage)
					return true
				}, time.Second, 10*time.Millisecond, "did not receive expected messages")
			}
		})

		/* Uncomment when polling subscriptions are ready:

		t.Run("should successfully subscribe to rest data source", func(t *testing.T) {
			gqlRequest := &Request{
				OperationName: "",
				Variables:     nil,
				Query:         "subscription Counter { counter }",
			}

			validationResult, err := gqlRequest.ValidateForSchema(setup.schema)
			require.NoError(t, err)
			require.True(t, validationResult.Valid)

			execCtx, execCtxCancelFn := context.WithCancel(context.Background())
			defer execCtxCancelFn()

			message := make(chan string)
			resultWriter := NewEngineResultWriter()
			resultWriter.SetFlushCallback(func(data []byte) {
				fmt.Println(string(data))
				message <- string(data)
			})

			err = setup.engine.Execute(execCtx, gqlRequest, &resultWriter)
			assert.NoError(t, err)

			if assert.NoError(t, err) {
				assert.Eventuallyf(t, func() bool {
					firstMessage := <-message
					assert.Equal(t, `{"data":{"counter":1}}`, firstMessage)
					secondMessage := <-message
					assert.Equal(t, `{"data":{"counter":2}}`, secondMessage)
					return true
				}, time.Second, 10*time.Millisecond, "did not receive expected messages")
			}
		})
		*/

	}

	t.Run("federation", func(t *testing.T) {
		runIntegration(t, false, false)
	})

	t.Run("federation with data loader enabled", func(t *testing.T) {
		runIntegration(t, true, true)
	})
}

func testNetHttpClient(t *testing.T, testCase roundTripperTestCase) *http.Client {
	defaultClient := httpclient.DefaultNetHttpClient
	return &http.Client{
		Transport:     createTestRoundTripper(t, testCase),
		CheckRedirect: defaultClient.CheckRedirect,
		Jar:           defaultClient.Jar,
		Timeout:       defaultClient.Timeout,
	}
}

type beforeFetchHook struct {
	input string
}

func (b *beforeFetchHook) OnBeforeFetch(ctx resolve.HookContext, input []byte) {
	b.input += string(input)
}

type afterFetchHook struct {
	data string
	err  string
}

func (a *afterFetchHook) OnData(ctx resolve.HookContext, output []byte, singleFlight bool) {
	a.data += string(output)
}

func (a *afterFetchHook) OnError(ctx resolve.HookContext, output []byte, singleFlight bool) {
	a.err += string(output)
}

func TestExecutionWithOptions(t *testing.T) {

	closer := make(chan struct{})
	defer close(closer)

	testCase := ExecutionEngineV2TestCase{
		schema:    starwarsSchema(t),
		operation: loadStarWarsQuery(starwars.FileSimpleHeroQuery, nil),
		dataSources: []plan.DataSourceConfiguration{
			{
				RootNodes: []plan.TypeField{
					{TypeName: "Query", FieldNames: []string{"hero"}},
				},
				Factory: &graphql_datasource.Factory{
					HTTPClient: testNetHttpClient(t, roundTripperTestCase{
						expectedHost:     "example.com",
						expectedPath:     "/",
						expectedBody:     "",
						sendResponseBody: `{"data":{"hero":{"name":"Luke Skywalker"}}}`,
						sendStatusCode:   200,
					}),
				},
				Custom: graphql_datasource.ConfigJson(graphql_datasource.Configuration{
					Fetch: graphql_datasource.FetchConfiguration{
						URL:    "https://example.com/",
						Method: "GET",
					},
				}),
			},
		},
		fields:           []plan.FieldConfiguration{},
		expectedResponse: `{"data":{"hero":{"name":"Luke Skywalker"}}}`,
	}

	engineConf := NewEngineV2Configuration(testCase.schema)
	engineConf.SetDataSources(testCase.dataSources)
	engineConf.SetFieldConfigurations(testCase.fields)

	ctx, cancel := context.WithCancel(context.Background())
	defer cancel()

	engine, err := NewExecutionEngineV2(ctx, abstractlogger.Noop{}, engineConf)
	require.NoError(t, err)

	before := &beforeFetchHook{}
	after := &afterFetchHook{}

	operation := testCase.operation(t)
	resultWriter := NewEngineResultWriter()
	err = engine.Execute(context.Background(), &operation, &resultWriter, WithBeforeFetchHook(before), WithAfterFetchHook(after))

	assert.Equal(t, `{"method":"GET","url":"https://example.com/","body":{"query":"{hero}"}}`, before.input)
	assert.Equal(t, `{"hero":{"name":"Luke Skywalker"}}`, after.data)
	assert.Equal(t, "", after.err)
	assert.NoError(t, err)
}

func BenchmarkExecutionEngineV2(b *testing.B) {

	ctx, cancel := context.WithCancel(context.Background())
	defer cancel()

	type benchCase struct {
		engine *ExecutionEngineV2
		writer *EngineResultWriter
	}

	newEngine := func() *ExecutionEngineV2 {
		schema, err := NewSchemaFromString(`type Query { hello: String}`)
		require.NoError(b, err)

		engineConf := NewEngineV2Configuration(schema)
		engineConf.SetDataSources([]plan.DataSourceConfiguration{
			{
				RootNodes: []plan.TypeField{
					{TypeName: "Query", FieldNames: []string{"hello"}},
				},
				Factory: &staticdatasource.Factory{},
				Custom: staticdatasource.ConfigJSON(staticdatasource.Configuration{
					Data: "world",
				}),
			},
		})
		engineConf.SetFieldConfigurations([]plan.FieldConfiguration{
			{
				TypeName:              "Query",
				FieldName:             "hello",
				DisableDefaultMapping: true,
			},
		})

		engine, err := NewExecutionEngineV2(ctx, abstractlogger.NoopLogger, engineConf)
		require.NoError(b, err)

		return engine
	}

	newBenchCase := func() *benchCase {
		writer := NewEngineResultWriter()
		return &benchCase{
			engine: newEngine(),
			writer: &writer,
		}
	}

	ctx = context.Background()
	req := Request{
		Query: "{hello}",
	}

	writer := NewEngineResultWriter()
	engine := newEngine()
	require.NoError(b, engine.Execute(ctx, &req, &writer))
	require.Equal(b, "{\"data\":{\"hello\":\"world\"}}", writer.String())

	pool := sync.Pool{
		New: func() interface{} {
			return newBenchCase()
		},
	}

	b.SetBytes(int64(writer.Len()))
	b.ResetTimer()
	b.ReportAllocs()

	b.RunParallel(func(pb *testing.PB) {
		for pb.Next() {
			bc := pool.Get().(*benchCase)
			bc.writer.Reset()
			_ = bc.engine.Execute(ctx, &req, bc.writer)
			pool.Put(bc)
		}
	})

}

type federationSetup struct {
	accountsUpstreamServer *httptest.Server
	productsUpstreamServer *httptest.Server
	reviewsUpstreamServer  *httptest.Server
	pollingUpstreamServer  *httptest.Server
}

func newFederationSetup() *federationSetup {
	return &federationSetup{
		accountsUpstreamServer: httptest.NewServer(accounts.GraphQLEndpointHandler(accounts.TestOptions)),
		productsUpstreamServer: httptest.NewServer(products.GraphQLEndpointHandler(products.TestOptions)),
		reviewsUpstreamServer:  httptest.NewServer(reviews.GraphQLEndpointHandler(reviews.TestOptions)),
		pollingUpstreamServer:  httptest.NewServer(newPollingUpstreamHandler()),
	}
}

func newFederationEngine(ctx context.Context, setup *federationSetup, enableDataLoader bool) (engine *ExecutionEngineV2, schema *Schema, err error) {
	accountsSDL, err := federationExample.LoadSDLFromExamplesDirectoryWithinPkg(federationExample.UpstreamAccounts)
	if err != nil {
		return
	}

	productsSDL, err := federationExample.LoadSDLFromExamplesDirectoryWithinPkg(federationExample.UpstreamProducts)
	if err != nil {
		return
	}

	reviewsSDL, err := federationExample.LoadSDLFromExamplesDirectoryWithinPkg(federationExample.UpstreamReviews)
	if err != nil {
		return
	}

	accountsDataSource := plan.DataSourceConfiguration{
		RootNodes: []plan.TypeField{
			{
				TypeName:   "Query",
				FieldNames: []string{"me"},
			},
			{
				TypeName:   "User",
				FieldNames: []string{"id", "name", "username"},
			},
		},
		ChildNodes: []plan.TypeField{
			{
				TypeName:   "User",
				FieldNames: []string{"id", "name", "username"},
			},
		},
		Custom: graphql_datasource.ConfigJson(graphql_datasource.Configuration{
			Fetch: graphql_datasource.FetchConfiguration{
				URL:    setup.accountsUpstreamServer.URL,
				Method: http.MethodPost,
			},
			Federation: graphql_datasource.FederationConfiguration{
				Enabled:    true,
				ServiceSDL: string(accountsSDL),
			},
		}),
		Factory: &graphql_datasource.Factory{
			HTTPClient: httpclient.DefaultNetHttpClient,
		},
	}

	productsDataSource := plan.DataSourceConfiguration{
		RootNodes: []plan.TypeField{
			{
				TypeName:   "Query",
				FieldNames: []string{"topProducts"},
			},
			{
				TypeName:   "Product",
				FieldNames: []string{"upc", "name", "price", "weight"},
			},
			{
				TypeName:   "Subscription",
				FieldNames: []string{"updatedPrice"},
			},
			{
				TypeName:   "Mutation",
				FieldNames: []string{"setPrice"},
			},
		},
		ChildNodes: []plan.TypeField{
			{
				TypeName:   "Product",
				FieldNames: []string{"upc", "name", "price", "weight"},
			},
		},
		Custom: graphql_datasource.ConfigJson(graphql_datasource.Configuration{
			Fetch: graphql_datasource.FetchConfiguration{
				URL:    setup.productsUpstreamServer.URL,
				Method: http.MethodPost,
			},
			Subscription: graphql_datasource.SubscriptionConfiguration{
				URL: setup.productsUpstreamServer.URL,
			},
			Federation: graphql_datasource.FederationConfiguration{
				Enabled:    true,
				ServiceSDL: string(productsSDL),
			},
		}),
		Factory: &graphql_datasource.Factory{
			HTTPClient: httpclient.DefaultNetHttpClient,
		},
	}

	reviewsDataSource := plan.DataSourceConfiguration{
		RootNodes: []plan.TypeField{
			{
				TypeName:   "User",
				FieldNames: []string{"reviews"},
			},
			{
				TypeName:   "Product",
				FieldNames: []string{"reviews"},
			},
		},
		ChildNodes: []plan.TypeField{
			{
				TypeName:   "Review",
				FieldNames: []string{"id", "body", "author", "product"},
			},
			{
				TypeName:   "User",
				FieldNames: []string{"id", "username", "reviews"},
			},
			{
				TypeName:   "Product",
				FieldNames: []string{"upc", "reviews"},
			},
		},
		Custom: graphql_datasource.ConfigJson(graphql_datasource.Configuration{
			Fetch: graphql_datasource.FetchConfiguration{
				URL:    setup.reviewsUpstreamServer.URL,
				Method: http.MethodPost,
			},
			Subscription: graphql_datasource.SubscriptionConfiguration{
				URL: setup.reviewsUpstreamServer.URL,
			},
			Federation: graphql_datasource.FederationConfiguration{
				Enabled:    true,
				ServiceSDL: string(reviewsSDL),
			},
		}),
		Factory: &graphql_datasource.Factory{
			HTTPClient: httpclient.DefaultNetHttpClient,
		},
	}

	pollingDataSource := plan.DataSourceConfiguration{
		RootNodes: []plan.TypeField{
			{
				TypeName:   "Subscription",
				FieldNames: []string{"counter"},
			},
		},
		ChildNodes: nil,
		Factory: &rest_datasource.Factory{
			Client: httpclient.DefaultNetHttpClient,
		},
		Custom: rest_datasource.ConfigJSON(rest_datasource.Configuration{
			Fetch: rest_datasource.FetchConfiguration{
				URL:    setup.pollingUpstreamServer.URL,
				Method: http.MethodPost,
			},
			Subscription: rest_datasource.SubscriptionConfiguration{
				PollingIntervalMillis:   10,
				SkipPublishSameResponse: true,
			},
		}),
	}

	fieldConfigs := plan.FieldConfigurations{
		{
			TypeName:       "User",
			FieldName:      "name",
			RequiresFields: []string{"id"},
		},
		{
			TypeName:       "User",
			FieldName:      "username",
			RequiresFields: []string{"id"},
		},
		{
			TypeName:       "Product",
			FieldName:      "name",
			RequiresFields: []string{"upc"},
		},
		{
			TypeName:       "Product",
			FieldName:      "price",
			RequiresFields: []string{"upc"},
		},
		{
			TypeName:       "Product",
			FieldName:      "weight",
			RequiresFields: []string{"upc"},
		},
		{
			TypeName:       "User",
			FieldName:      "reviews",
			RequiresFields: []string{"id"},
		},
		{
			TypeName:       "Product",
			FieldName:      "reviews",
			RequiresFields: []string{"upc"},
		},
		{
			TypeName:  "Query",
			FieldName: "topProducts",
			Arguments: []plan.ArgumentConfiguration{
				{
					Name:       "first",
					SourceType: plan.FieldArgumentSource,
				},
			},
		},
		{
			TypeName:  "Mutation",
			FieldName: "setPrice",
			Arguments: []plan.ArgumentConfiguration{
				{
					Name:       "upc",
					SourceType: plan.FieldArgumentSource,
				},
				{
					Name:       "price",
					SourceType: plan.FieldArgumentSource,
				},
			},
		},
	}

	schema, err = federationSchema()
	if err != nil {
		return
	}

	engineConfig := NewEngineV2Configuration(schema)
	engineConfig.AddDataSource(accountsDataSource)
	engineConfig.AddDataSource(productsDataSource)
	engineConfig.AddDataSource(reviewsDataSource)
	engineConfig.AddDataSource(pollingDataSource)
	engineConfig.SetFieldConfigurations(fieldConfigs)
	engineConfig.EnableDataLoader(enableDataLoader)

	engine, err = NewExecutionEngineV2(ctx, abstractlogger.Noop{}, engineConfig)
	if err != nil {
		return
	}

	return
}

// nolint
func federationSchema() (*Schema, error) {
	rawSchema := `
type Query {
	me: User
	topProducts(first: Int = 5): [Product]
}
		
type Mutation {
	setPrice(upc: String!, price: Int!): Product
} 

type Subscription {
	updatedPrice: Product!
	counter: Int!
}
		
type User {
	id: ID!
	name: String
	username: String
	reviews: [Review]
}

type Product {
	upc: String!
	name: String
	price: Int
	weight: Int
	reviews: [Review]
}

type Review {
	id: ID!
	body: String
	author: User
	product: Product
}
`

	return NewSchemaFromString(rawSchema)
}

func newPollingUpstreamHandler() http.Handler {
	counter := 0
	return http.HandlerFunc(func(w http.ResponseWriter, r *http.Request) {
		counter++
		respBody := fmt.Sprintf(`{"counter":%d}`, counter)
		_, _ = w.Write([]byte(respBody))
	})
}<|MERGE_RESOLUTION|>--- conflicted
+++ resolved
@@ -27,73 +27,6 @@
 	"github.com/jensneuse/graphql-go-tools/pkg/starwars"
 )
 
-<<<<<<< HEAD
-func TestNewEngineV2Configuration(t *testing.T) {
-	var engineConfig EngineV2Configuration
-
-	t.Run("should create a new engine v2 config", func(t *testing.T) {
-		schema, err := NewSchemaFromString(countriesSchema)
-		require.NoError(t, err)
-
-		engineConfig = NewEngineV2Configuration(schema)
-		assert.Len(t, engineConfig.plannerConfig.DataSources, 0)
-		assert.Len(t, engineConfig.plannerConfig.Fields, 0)
-		assert.Equal(t, dataLoaderConfig{}, engineConfig.dataLoaderConfig)
-	})
-
-	t.Run("should successfully add a data source", func(t *testing.T) {
-		ds := plan.DataSourceConfiguration{Custom: []byte("1")}
-		engineConfig.AddDataSource(ds)
-
-		assert.Len(t, engineConfig.plannerConfig.DataSources, 1)
-		assert.Equal(t, ds, engineConfig.plannerConfig.DataSources[0])
-	})
-
-	t.Run("should successfully set all data sources", func(t *testing.T) {
-		ds := []plan.DataSourceConfiguration{
-			{Custom: []byte("2")},
-			{Custom: []byte("3")},
-			{Custom: []byte("4")},
-		}
-		engineConfig.SetDataSources(ds)
-
-		assert.Len(t, engineConfig.plannerConfig.DataSources, 3)
-		assert.Equal(t, ds, engineConfig.plannerConfig.DataSources)
-	})
-
-	t.Run("should successfully enable single flight loader", func(t *testing.T) {
-		engineConfig.EnableSingleFlightLoader(true)
-		assert.True(t, engineConfig.dataLoaderConfig.EnableSingleFlightLoader)
-	})
-
-	t.Run("should successfully enable data loader", func(t *testing.T) {
-		engineConfig.EnableDataLoader(true)
-		assert.True(t, engineConfig.dataLoaderConfig.EnableDataLoader)
-	})
-
-	t.Run("should successfully add a field config", func(t *testing.T) {
-		fieldConfig := plan.FieldConfiguration{FieldName: "a"}
-		engineConfig.AddFieldConfiguration(fieldConfig)
-
-		assert.Len(t, engineConfig.plannerConfig.Fields, 1)
-		assert.Equal(t, fieldConfig, engineConfig.plannerConfig.Fields[0])
-	})
-
-	t.Run("should successfully set all field configs", func(t *testing.T) {
-		fieldConfigs := plan.FieldConfigurations{
-			{FieldName: "b"},
-			{FieldName: "c"},
-			{FieldName: "d"},
-		}
-		engineConfig.SetFieldConfigurations(fieldConfigs)
-
-		assert.Len(t, engineConfig.plannerConfig.Fields, 3)
-		assert.Equal(t, fieldConfigs, engineConfig.plannerConfig.Fields)
-	})
-}
-
-=======
->>>>>>> 9b2ab00e
 func TestEngineResponseWriter_AsHTTPResponse(t *testing.T) {
 	rw := NewEngineResultWriter()
 	_, err := rw.Write([]byte(`{"key": "value"}`))
