--- conflicted
+++ resolved
@@ -20,59 +20,6 @@
 	"github.com/jensneuse/graphql-go-tools/pkg/postprocess"
 )
 
-<<<<<<< HEAD
-type EngineV2Configuration struct {
-	schema           *Schema
-	plannerConfig    plan.Configuration
-	dataLoaderConfig dataLoaderConfig
-}
-
-func NewEngineV2Configuration(schema *Schema) EngineV2Configuration {
-	return EngineV2Configuration{
-		schema: schema,
-		plannerConfig: plan.Configuration{
-			DefaultFlushInterval: 0,
-			DataSources:          []plan.DataSourceConfiguration{},
-			Fields:               plan.FieldConfigurations{},
-		},
-		dataLoaderConfig: dataLoaderConfig{
-			EnableSingleFlightLoader: false,
-			EnableDataLoader:         false,
-		},
-	}
-}
-
-func (e *EngineV2Configuration) AddDataSource(dataSource plan.DataSourceConfiguration) {
-	e.plannerConfig.DataSources = append(e.plannerConfig.DataSources, dataSource)
-}
-
-func (e *EngineV2Configuration) SetDataSources(dataSources []plan.DataSourceConfiguration) {
-	e.plannerConfig.DataSources = dataSources
-}
-
-func (e *EngineV2Configuration) AddFieldConfiguration(fieldConfig plan.FieldConfiguration) {
-	e.plannerConfig.Fields = append(e.plannerConfig.Fields, fieldConfig)
-}
-
-func (e *EngineV2Configuration) SetFieldConfigurations(fieldConfigs plan.FieldConfigurations) {
-	e.plannerConfig.Fields = fieldConfigs
-}
-
-func (e *EngineV2Configuration) EnableSingleFlightLoader(enable bool) {
-	e.dataLoaderConfig.EnableSingleFlightLoader = enable
-}
-
-func (e *EngineV2Configuration) EnableDataLoader(enable bool) {
-	e.dataLoaderConfig.EnableDataLoader = enable
-}
-
-type dataLoaderConfig struct {
-	EnableSingleFlightLoader bool
-	EnableDataLoader         bool
-}
-
-=======
->>>>>>> 9b2ab00e
 type EngineResultWriter struct {
 	buf           *bytes.Buffer
 	flushCallback func(data []byte)
@@ -197,29 +144,17 @@
 }
 
 func NewExecutionEngineV2(ctx context.Context, logger abstractlogger.Logger, engineConfig EngineV2Configuration) (*ExecutionEngineV2, error) {
-<<<<<<< HEAD
-	fetcher := resolve.NewFetcher(engineConfig.dataLoaderConfig.EnableSingleFlightLoader)
-
-	return &ExecutionEngineV2{
-		logger: logger,
-		config: engineConfig,
-		plannerPool: sync.Pool{
-			New: func() interface{} {
-				return plan.NewPlanner(ctx, engineConfig.plannerConfig)
-			},
-		},
-		resolver: resolve.New(ctx, fetcher, engineConfig.dataLoaderConfig.EnableDataLoader),
-=======
 	executionPlanCache, err := lru.New(1024)
 	if err != nil {
 		return nil, err
 	}
+	fetcher := resolve.NewFetcher(engineConfig.dataLoaderConfig.EnableSingleFlightLoader)
+
 	return &ExecutionEngineV2{
 		logger:   logger,
 		config:   engineConfig,
 		planner:  plan.NewPlanner(ctx, engineConfig.plannerConfig),
-		resolver: resolve.New(ctx),
->>>>>>> 9b2ab00e
+		resolver: resolve.New(ctx, fetcher, engineConfig.dataLoaderConfig.EnableDataLoader),
 		internalExecutionContextPool: sync.Pool{
 			New: func() interface{} {
 				return newInternalExecutionContext()
