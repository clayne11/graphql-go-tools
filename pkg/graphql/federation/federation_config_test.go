--- conflicted
+++ resolved
@@ -147,12 +147,8 @@
 						},
 					}),
 					Factory: &graphqlDataSource.Factory{
-<<<<<<< HEAD
 						Client: httpClient,
-=======
 						BatchFactory: batchFactory,
-						Client: httpclient.NewNetHttpClient(httpClient),
->>>>>>> 5cc5f79e
 					},
 				},
 				{
@@ -182,12 +178,8 @@
 						},
 					}),
 					Factory: &graphqlDataSource.Factory{
-<<<<<<< HEAD
 						Client: httpClient,
-=======
 						BatchFactory: batchFactory,
-						Client: httpclient.NewNetHttpClient(httpClient),
->>>>>>> 5cc5f79e
 					},
 				},
 				{
@@ -216,12 +208,8 @@
 						},
 					},
 					Factory: &graphqlDataSource.Factory{
-<<<<<<< HEAD
 						Client: httpClient,
-=======
 						BatchFactory: batchFactory,
-						Client: httpclient.NewNetHttpClient(httpClient),
->>>>>>> 5cc5f79e
 					},
 					Custom: graphqlDataSource.ConfigJson(graphqlDataSource.Configuration{
 						Fetch: graphqlDataSource.FetchConfiguration{
