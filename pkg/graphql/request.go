package graphql

import (
	"encoding/json"
	"errors"
	"io"
	"io/ioutil"

	"github.com/jensneuse/graphql-go-tools/pkg/ast"
	"github.com/jensneuse/graphql-go-tools/pkg/astparser"
	"github.com/jensneuse/graphql-go-tools/pkg/operationreport"
)

var (
	ErrEmptyRequest = errors.New("the provided request is empty")
	ErrNilSchema    = errors.New("the provided schema is nil")
	ErrEmptySchema  = errors.New("the provided schema is empty")
)

type Request struct {
	OperationName string          `json:"operationName"`
	Variables     json.RawMessage `json:"variables"`
	Query         string          `json:"query"`

	document     ast.Document
	isParsed     bool
	isNormalized bool
}

func UnmarshalRequest(reader io.Reader, request *Request) error {
	requestBytes, err := ioutil.ReadAll(reader)
	if err != nil {
		return err
	}

	if len(requestBytes) == 0 {
		return ErrEmptyRequest
	}

	return json.Unmarshal(requestBytes, &request)
}

<<<<<<< HEAD
func (r *Request) ValidateForSchema(schema *Schema) (result ValidationResult, err error) {
	if schema == nil {
		return ValidationResult{Valid: false, Errors: nil}, ErrNilSchema
	}

	report := r.parseQueryOnce()
	if report.HasErrors() {
		return operationValidationResultFromReport(report)
	}

	validator := astvalidation.DefaultOperationValidator()
	validator.Validate(&r.document, &schema.document, &report)
	return operationValidationResultFromReport(report)
}

func (r *Request) Normalize(schema *Schema) (result NormalizationResult, err error) {
	if schema == nil {
		return NormalizationResult{Successful: false, Errors: nil}, ErrNilSchema
	}

	report := r.parseQueryOnce()
	if report.HasErrors() {
		return normalizationResultFromReport(report)
	}

	r.document.Input.Variables = r.Variables

	normalizer := astnormalization.NewNormalizer(true, true)
	normalizer.NormalizeOperation(&r.document, &schema.document, &report)
	if report.HasErrors() {
		return normalizationResultFromReport(report)
	}

	r.isNormalized = true

	r.Variables = r.document.Input.Variables

	return NormalizationResult{Successful: true, Errors: nil}, nil
}

=======
>>>>>>> 4bd80f28
func (r *Request) CalculateComplexity(complexityCalculator ComplexityCalculator, schema *Schema) (ComplexityResult, error) {
	if schema == nil {
		return ComplexityResult{}, ErrNilSchema
	}

	report := r.parseQueryOnce()
	if report.HasErrors() {
		return complexityResult(0, 0, 0, report)
	}

	return complexityCalculator.Calculate(&r.document, &schema.document)
}

func (r Request) Print(writer io.Writer) (n int, err error) {
	report := r.parseQueryOnce()
	if report.HasErrors() {
		return 0, report
	}

	return writer.Write(r.document.Input.RawBytes)
}

func (r *Request) IsNormalized() bool {
	return r.isNormalized
}

func (r *Request) parseQueryOnce() (report operationreport.Report) {
	if r.isParsed {
		return report
	}

	r.isParsed = true
	r.document, report = astparser.ParseGraphqlDocumentString(r.Query)
	return report
}<|MERGE_RESOLUTION|>--- conflicted
+++ resolved
@@ -40,49 +40,6 @@
 	return json.Unmarshal(requestBytes, &request)
 }
 
-<<<<<<< HEAD
-func (r *Request) ValidateForSchema(schema *Schema) (result ValidationResult, err error) {
-	if schema == nil {
-		return ValidationResult{Valid: false, Errors: nil}, ErrNilSchema
-	}
-
-	report := r.parseQueryOnce()
-	if report.HasErrors() {
-		return operationValidationResultFromReport(report)
-	}
-
-	validator := astvalidation.DefaultOperationValidator()
-	validator.Validate(&r.document, &schema.document, &report)
-	return operationValidationResultFromReport(report)
-}
-
-func (r *Request) Normalize(schema *Schema) (result NormalizationResult, err error) {
-	if schema == nil {
-		return NormalizationResult{Successful: false, Errors: nil}, ErrNilSchema
-	}
-
-	report := r.parseQueryOnce()
-	if report.HasErrors() {
-		return normalizationResultFromReport(report)
-	}
-
-	r.document.Input.Variables = r.Variables
-
-	normalizer := astnormalization.NewNormalizer(true, true)
-	normalizer.NormalizeOperation(&r.document, &schema.document, &report)
-	if report.HasErrors() {
-		return normalizationResultFromReport(report)
-	}
-
-	r.isNormalized = true
-
-	r.Variables = r.document.Input.Variables
-
-	return NormalizationResult{Successful: true, Errors: nil}, nil
-}
-
-=======
->>>>>>> 4bd80f28
 func (r *Request) CalculateComplexity(complexityCalculator ComplexityCalculator, schema *Schema) (ComplexityResult, error) {
 	if schema == nil {
 		return ComplexityResult{}, ErrNilSchema
